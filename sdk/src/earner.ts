import { Connection, PublicKey } from '@solana/web3.js';
import { PublicClient } from 'viem';
import BN from 'bn.js';

import { EXT_PROGRAM_ID } from '.';
import { Claim, Graph } from './graph';
import { EarnerData } from './accounts';
import { getExtProgram, getProgram } from './idl';
import { EvmCaller } from './evm_caller';
import { EarnManager } from './earn_manager';

export class Earner {
  private connection: Connection;
  private evmClient: PublicClient;
  private graphClient: Graph;

  pubkey: PublicKey;
  data: EarnerData;

  constructor(
    connection: Connection,
    evmClient: PublicClient,
    graphClient: Graph,
    pubkey: PublicKey,
    data: EarnerData,
  ) {
    this.connection = connection;
    this.evmClient = evmClient;
    this.graphClient = graphClient;
    this.pubkey = pubkey;
    this.data = data;
  }

  static async fromTokenAccount(
    connection: Connection,
    evmClient: PublicClient,
    graphClient: Graph,
    tokenAccount: PublicKey,
    program = EXT_PROGRAM_ID,
  ): Promise<Earner> {
    const [earnerAccount] = PublicKey.findProgramAddressSync([Buffer.from('earner'), tokenAccount.toBytes()], program);

    if (program.equals(EXT_PROGRAM_ID)) {
      const data = await getExtProgram(connection).account.earner.fetch(earnerAccount);
      return new Earner(connection, evmClient, graphClient, earnerAccount, data);
    } else {
      const data = await getProgram(connection).account.earner.fetch(earnerAccount);
      return new Earner(connection, evmClient, graphClient, earnerAccount, {
        ...data,
        earnManager: null,
        recipientTokenAccount: null,
      });
    }
  }

  static async fromUserAddress(
    connection: Connection,
    evmClient: PublicClient,
    graphClient: Graph,
    user: PublicKey,
    program = EXT_PROGRAM_ID,
  ): Promise<Earner[]> {
    const filter = [{ memcmp: { offset: 25, bytes: user.toBase58() } }];

    if (program.equals(EXT_PROGRAM_ID)) {
      const accounts = await getExtProgram(connection).account.earner.all(filter);
      return accounts.map((a) => new Earner(connection, evmClient, graphClient, a.publicKey, a.account));
    } else {
      const accounts = await getProgram(connection).account.earner.all(filter);
      return accounts.map(
        (a) =>
          new Earner(connection, evmClient, graphClient, a.publicKey, {
            ...a.account,
            earnManager: null,
            recipientTokenAccount: null,
          }),
      );
    }
  }

  async getHistoricalClaims(): Promise<Claim[]> {
    return await this.graphClient.getHistoricalClaims(this.data.userTokenAccount);
  }

  async getClaimedYield(): Promise<BN> {
    const claims = await this.getHistoricalClaims();
    return claims.reduce((acc, claim) => acc.add(new BN(claim.amount.toString())), new BN(0));
  }

  async getPendingYield(): Promise<BN> {
    // Pending yield is calculated by:
    // - Fetching the current timestamp
    // - Fetching the current index (from ETH mainnet)
    // - Using our usual yield calculation formula for yield claims, but adding another index update with the current index

    const currentTime = new BN(Math.floor(Date.now() / 1000));

    const evmCaller = new EvmCaller(this.evmClient);

    const currentIndex = await evmCaller.getCurrentIndex();

<<<<<<< HEAD
    // Get the index updates from the graph b/w the user's last claim index and current index
    const steps = await this.graph.getIndexUpdates(this.data.lastClaimIndex, currentIndex);
=======
    const earnerWeightedBalance = await this.graphClient.getTimeWeightedBalance(
      this.data.userTokenAccount,
      this.data.lastClaimTimestamp,
      currentTime,
    );
>>>>>>> 47d70105

    // The current index should not be in the index updates list so we add it manually
    steps.push({ index: currentIndex, ts: currentTime });

    // iterate through the steps and calculate the pending yield for the earner
    let pendingYield: BN = new BN(0);

    let last = steps[0];
    for (let i = 1; i < steps.length; i++) {
      let current = steps[i];

      // Check that indices and timestamps are only increasing
      if (current.index.lt(last.index) || current.ts.lt(last.ts)) {
        throw new Error('Invalid index or timestamp');
      }

      const twb = await this.graph.getTimeWeightedBalance(this.data.userTokenAccount, last.ts, current.ts);

      // iterative calculation
      // y_n = (y_(n-1) + twb) * (I_n / I_(n-1) - twb
      pendingYield = pendingYield.add(twb).mul(current.index).div(last.index).sub(twb);

      last = current;
    }

    // Check if the earner has an earn manager
    // If so, check if the earn manager has a fee
    // If so, calculate the fee and subtract it from the pending yield
    if (this.data.earnManager) {
      const earnManager = await EarnManager.fromManagerAddress(
        this.connection,
        this.evmClient,
        this.graphClient,
        this.data.earnManager,
      );

      if (earnManager.data.feeBps > new BN(0)) {
        const fee = pendingYield.mul(earnManager.data.feeBps).div(new BN(10000));

        pendingYield = pendingYield.sub(fee);
      }
    }

    return pendingYield;
  }
}<|MERGE_RESOLUTION|>--- conflicted
+++ resolved
@@ -99,16 +99,8 @@
 
     const currentIndex = await evmCaller.getCurrentIndex();
 
-<<<<<<< HEAD
     // Get the index updates from the graph b/w the user's last claim index and current index
-    const steps = await this.graph.getIndexUpdates(this.data.lastClaimIndex, currentIndex);
-=======
-    const earnerWeightedBalance = await this.graphClient.getTimeWeightedBalance(
-      this.data.userTokenAccount,
-      this.data.lastClaimTimestamp,
-      currentTime,
-    );
->>>>>>> 47d70105
+    const steps = await this.graphClient.getIndexUpdates(this.data.lastClaimIndex, currentIndex);
 
     // The current index should not be in the index updates list so we add it manually
     steps.push({ index: currentIndex, ts: currentTime });
@@ -125,7 +117,7 @@
         throw new Error('Invalid index or timestamp');
       }
 
-      const twb = await this.graph.getTimeWeightedBalance(this.data.userTokenAccount, last.ts, current.ts);
+      const twb = await this.graphClient.getTimeWeightedBalance(this.data.userTokenAccount, last.ts, current.ts);
 
       // iterative calculation
       // y_n = (y_(n-1) + twb) * (I_n / I_(n-1) - twb
