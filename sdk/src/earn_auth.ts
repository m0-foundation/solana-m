--- conflicted
+++ resolved
@@ -118,16 +118,8 @@
       return null;
     }
 
-<<<<<<< HEAD
     // get the index updates from the earner's last claim to the current index
-    const steps = await this.graph.getIndexUpdates(earner.data.lastClaimIndex, this.global.index);
-=======
-    const weightedBalance = await this.graphClient.getTimeWeightedBalance(
-      earner.data.userTokenAccount,
-      earner.data.lastClaimTimestamp,
-      this.global.timestamp,
-    );
->>>>>>> 47d70105
+    const steps = await this.graphClient.getIndexUpdates(earner.data.lastClaimIndex, this.global.index);
 
     // iterate through the steps and calculate the pending yield for the earner
     let claimYield: BN = new BN(0);
@@ -141,7 +133,7 @@
         throw new Error('Invalid index or timestamp');
       }
 
-      const twb = await this.graph.getTimeWeightedBalance(earner.data.userTokenAccount, last.ts, current.ts);
+      const twb = await this.graphClient.getTimeWeightedBalance(earner.data.userTokenAccount, last.ts, current.ts);
 
       // iterative calculation
       // y_n = (y_(n-1) + twb) * I_n / I_(n-1) - twb
