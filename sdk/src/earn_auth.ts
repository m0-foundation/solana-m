import {
  Connection,
  TransactionInstruction,
  PublicKey,
  Transaction,
  VersionedTransaction,
  ComputeBudgetProgram,
} from '@solana/web3.js';
import { PublicClient } from 'viem';

import { EXT_GLOBAL_ACCOUNT, EXT_PROGRAM_ID, GLOBAL_ACCOUNT, MINT, PROGRAM_ID } from '.';
import { Earner } from './earner';
import { Graph } from './graph';
import { EarnManager } from './earn_manager';
import { GlobalAccountData } from './accounts';
import * as spl from '@solana/spl-token';
import { BN, Program } from '@coral-xyz/anchor';
import { getExtProgram, getProgram } from './idl';
import { Earn } from './idl/earn';
import { ExtEarn } from './idl/ext_earn';
import { buildTransaction } from './transaction';

class EarnAuthority {
  private connection: Connection;
  private evmClient: PublicClient;
  private program: Program<Earn> | Program<ExtEarn>;
  private global: GlobalAccountData;
  private managerCache: Map<PublicKey, EarnManager> = new Map();
  private mintAuth: PublicKey;

  programID: PublicKey;

  private constructor(
    connection: Connection,
    evmClient: PublicClient,
    global: GlobalAccountData,
    mintAuth: PublicKey,
    program = PROGRAM_ID,
  ) {
    this.connection = connection;
    this.evmClient = evmClient;
    this.programID = program;
    this.program = program.equals(PROGRAM_ID) ? getProgram(connection) : getExtProgram(connection);
    this.global = global;
    this.mintAuth = mintAuth;
  }

  static async load(connection: Connection, evmClient: PublicClient, program = PROGRAM_ID): Promise<EarnAuthority> {
    const [globalAccount] = PublicKey.findProgramAddressSync([Buffer.from('global')], program);

    let global: GlobalAccountData;
    if (program.equals(PROGRAM_ID)) {
      global = await getProgram(connection).account.global.fetch(globalAccount);
    } else {
      const extGlobal = await getExtProgram(connection).account.extGlobal.fetch(globalAccount);
      global = { ...extGlobal, mint: extGlobal.extMint };
    }

    // get mint multisig
    const mint = await spl.getMint(connection, global.mint, connection.commitment, spl.TOKEN_2022_PROGRAM_ID);

    return new EarnAuthority(connection, evmClient, global, mint.mintAuthority!, program);
  }

  async refresh(): Promise<void> {
    Object.assign(this, await EarnAuthority.load(this.connection, this.evmClient));
  }

  public get admin() {
    return new PublicKey(this.global.admin);
  }

  async getAllEarners(): Promise<Earner[]> {
    const accounts = await this.program.account.earner.all();
    return accounts.map((a) => new Earner(this.connection, this.evmClient, a.publicKey, a.account));
  }

  async buildCompleteClaimCycleInstruction(): Promise<TransactionInstruction | null> {
    if (!this.programID.equals(PROGRAM_ID)) {
      return null;
    }

    if (this.global.claimComplete) {
      console.error('No active claim cycle');
      return null;
    }

    return await (this.program as Program<Earn>).methods
      .completeClaims()
      .accounts({
        earnAuthority: new PublicKey(this.global.earnAuthority),
        globalAccount: PublicKey.findProgramAddressSync([Buffer.from('global')], PROGRAM_ID)[0],
      })
      .instruction();
  }

  async buildClaimInstruction(earner: Earner): Promise<TransactionInstruction | null> {
    if (this.global.claimComplete) {
      console.error('No active claim cycle');
      return null;
    }

    // earner was created after last index update
    if (earner.data.lastClaimTimestamp > this.global.timestamp) {
      console.warn('Earner created after last index update');
      return null;
    }

    if (earner.data.lastClaimIndex == this.global.index) {
      console.warn('Earner already claimed');
      return null;
    }

    const weightedBalance = await new Graph().getTimeWeightedBalance(
      earner.data.userTokenAccount,
      earner.data.lastClaimTimestamp,
      this.global.timestamp,
    );

    if (weightedBalance.isZero()) {
      return null;
    }

    // PDAs
    const [earnerAccount] = PublicKey.findProgramAddressSync(
      [Buffer.from('earner'), earner.data.userTokenAccount.toBuffer()],
      this.programID,
    );

    if (this.programID.equals(EXT_PROGRAM_ID)) {
      // get manager (manager fee token account)
      let manager = this.managerCache.get(earner.data.earnManager!);
      if (!manager) {
        manager = await EarnManager.fromManagerAddress(this.connection, this.evmClient, earner.data.earnManager!);
        this.managerCache.set(earner.data.earnManager!, manager);
      }

      const earnManagerTokenAccount = manager.data.feeTokenAccount;
      const earnManagerAccount = PublicKey.findProgramAddressSync(
        [Buffer.from('earn_manager'), earner.data.earnManager!.toBytes()],
        this.programID,
      )[0];

      // vault PDAs
      const [mVaultAccount] = PublicKey.findProgramAddressSync([Buffer.from('m_vault')], this.programID);
      const vaultMTokenAccount = spl.getAssociatedTokenAddressSync(
        this.global.mint,
        mVaultAccount,
        true,
        spl.TOKEN_2022_PROGRAM_ID,
      );

      return (this.program as Program<ExtEarn>).methods
        .claimFor(new BN(weightedBalance.toString()))
        .accounts({
          earnAuthority: this.global.earnAuthority,
          globalAccount: EXT_GLOBAL_ACCOUNT,
          extMint: this.global.mint,
          extMintAuthority: this.mintAuth,
          mVaultAccount,
          vaultMTokenAccount,
          userTokenAccount: earner.data.userTokenAccount,
          earnerAccount,
          earnManagerAccount,
          earnManagerTokenAccount,
          token2022: spl.TOKEN_2022_PROGRAM_ID,
        })
        .instruction();
    } else {
      const [tokenAuthorityAccount] = PublicKey.findProgramAddressSync([Buffer.from('token_authority')], PROGRAM_ID);

      return (this.program as Program<Earn>).methods
        .claimFor(new BN(weightedBalance.toString()))
        .accounts({
          earnAuthority: new PublicKey(this.global.earnAuthority),
          globalAccount: GLOBAL_ACCOUNT,
          mint: new PublicKey(this.global.mint),
          tokenAuthorityAccount,
          userTokenAccount: earner.data.userTokenAccount,
          earnerAccount,
          tokenProgram: spl.TOKEN_2022_PROGRAM_ID,
          mintMultisig: this.mintAuth,
        })
        .instruction();
    }
  }

  async simulateAndValidateClaimIxs(
    ixs: TransactionInstruction[],
    batchSize = 10,
    claimSizeThreshold = new BN(100000), // $0.10
  ): Promise<[TransactionInstruction[], BN]> {
    if (this.global.claimComplete) {
      throw new Error('No active claim cycle');
    }

    let totalRewards = new BN(0);
    const filtererdTxns: TransactionInstruction[] = [];

    for (const [i, txn] of (await this._buildTransactions(ixs, batchSize)).entries()) {
      // simulate transaction
      const result = await this.connection.simulateTransaction(txn, { sigVerify: false });
      if (result.value.err) {
        console.error({
          message: 'Claim batch simulation failed',
          logs: result.value.logs,
          err: result.value.err.toString(),
          b64: Buffer.from(txn.serialize()).toString('base64'),
        });
        throw new Error(`Claim batch simulation failed: ${JSON.stringify(result.value.err)}`);
      }

      // add up rewards
      const batchRewards = this._getRewardAmounts(result.value.logs!);
      for (const [index, reward] of batchRewards.entries()) {
        if (reward.user > claimSizeThreshold) {
          totalRewards = totalRewards.add(reward.user).add(reward.fee);
          filtererdTxns.push(ixs[i * batchSize + index]);
        }
      }
    }

    // validate rewards is not higher than max claimable rewards
    if (this.programID.equals(PROGRAM_ID)) {
      if (totalRewards.gt(this.global.maxYield!)) {
        console.error('Claim amount exceeds max claimable rewards', {
          totalRewards: totalRewards.toString(),
          maxYield: this.global.maxYield!.toString(),
        });
        throw new Error('Claim amount exceeds max claimable rewards');
      }
    } else {
      // total supply
      const mint = await spl.getMint(
        this.connection,
        this.global.mint,
        this.connection.commitment,
        spl.TOKEN_2022_PROGRAM_ID,
      );

      // vault balance
      const vaultMTokenAccount = spl.getAssociatedTokenAddressSync(
        MINT,
        PublicKey.findProgramAddressSync([Buffer.from('m_vault')], this.programID)[0],
        true,
        spl.TOKEN_2022_PROGRAM_ID,
      );
      const tokenAccountInfo = await spl.getAccount(
        this.connection,
        vaultMTokenAccount,
        this.connection.commitment,
        spl.TOKEN_2022_PROGRAM_ID,
      );
      const collateral = new BN(tokenAccountInfo.amount.toString());

      if (new BN(mint.supply.toString()).add(totalRewards).gt(collateral)) {
        console.error('Claim amount exceeds max claimable rewards', {
          mintSupply: mint.supply.toString(),
          totalRewards: totalRewards.toString(),
          collateral: collateral.toString(),
        });
        throw new Error('Claim amount exceeds max claimable rewards');
      }
    }

    return [filtererdTxns, totalRewards];
  }

<<<<<<< HEAD
  buildIndexSyncInstruction(): Promise<TransactionInstruction> {
    if (this.programID.equals(PROGRAM_ID)) {
      throw new Error('Index sync not supported for program');
    }

    return (this.program as Program<ExtEarn>).methods
      .sync()
      .accounts({
        earnAuthority: this.global.earnAuthority,
        globalAccount: EXT_GLOBAL_ACCOUNT,
        mEarnGlobalAccount: GLOBAL_ACCOUNT,
      })
      .instruction();
  }

=======
>>>>>>> 6bd4839b
  private _getRewardAmounts(logs: string[]): { user: BN; fee: BN }[] {
    const rewards: { user: BN; fee: BN }[] = [];

    for (const log of logs) {
      // log prefix with RewardsClaim event discriminator
      if (log.startsWith('Program data: VKjUbMsK')) {
        const data = Buffer.from(log.split('Program data: ')[1], 'base64');

        // events identical between Earn and ExtEarn
        rewards.push({
          user: new BN(data.readBigUInt64LE(72).toString()),
          fee: new BN(data.readBigUInt64LE(96).toString()),
        });
      }
    }

    return rewards;
  }

  private async _buildTransactions(
    ixs: TransactionInstruction[],
    priorityFee = 250_000,
    batchSize = 10,
  ): Promise<VersionedTransaction[]> {
    const feePayer = new PublicKey(this.global.earnAuthority);

    // split instructions into batches
    const transactions: VersionedTransaction[] = [];

    for (let i = 0; i < ixs.length; i += batchSize) {
      const batchIxs = ixs.slice(i, i + batchSize);
      transactions.push(await buildTransaction(this.connection, batchIxs, feePayer, priorityFee));
    }

    return transactions;
  }
}

export default EarnAuthority;<|MERGE_RESOLUTION|>--- conflicted
+++ resolved
@@ -266,8 +266,7 @@
     return [filtererdTxns, totalRewards];
   }
 
-<<<<<<< HEAD
-  buildIndexSyncInstruction(): Promise<TransactionInstruction> {
+  async buildIndexSyncInstruction(): Promise<TransactionInstruction> {
     if (this.programID.equals(PROGRAM_ID)) {
       throw new Error('Index sync not supported for program');
     }
@@ -282,8 +281,6 @@
       .instruction();
   }
 
-=======
->>>>>>> 6bd4839b
   private _getRewardAmounts(logs: string[]): { user: BN; fee: BN }[] {
     const rewards: { user: BN; fee: BN }[] = [];
 
