import { Connection, TransactionInstruction, PublicKey, VersionedTransaction } from '@solana/web3.js';
import { PublicClient } from 'viem';
<<<<<<< HEAD
import { EXT_GLOBAL_ACCOUNT, EXT_PROGRAM_ID, GLOBAL_ACCOUNT, MINT, PROGRAM_ID } from '.';
=======

import { EXT_GLOBAL_ACCOUNT, EXT_PROGRAM_ID, GLOBAL_ACCOUNT, PROGRAM_ID } from '.';
>>>>>>> 51ef33ae
import { Earner } from './earner';
import { Graph } from './graph';
import { EarnManager } from './earn_manager';
import { GlobalAccountData } from './accounts';
import * as spl from '@solana/spl-token';
import { BN, Program } from '@coral-xyz/anchor';
import { getExtProgram, getProgram } from './idl';
import { Earn } from './idl/earn';
import { ExtEarn } from './idl/ext_earn';
import { buildTransaction } from './transaction';
import { MockLogger, Logger } from './logger';
import { RateLimiter } from 'limiter';

class EarnAuthority {
  private logger: Logger;
  private connection: Connection;
  private evmClient: PublicClient;
  private graphClient: Graph;
  private program: Program<Earn> | Program<ExtEarn>;
  private global: GlobalAccountData;
  private managerCache: Map<PublicKey, EarnManager> = new Map();
  private mintAuth: PublicKey;

  programID: PublicKey;

  private constructor(
    connection: Connection,
    evmClient: PublicClient,
    graphClient: Graph,
    global: GlobalAccountData,
    mintAuth: PublicKey,
    program = PROGRAM_ID,
    logger: Logger = new MockLogger(),
  ) {
    this.logger = logger;
    this.connection = connection;
    this.evmClient = evmClient;
    this.graphClient = graphClient;
    this.programID = program;
    this.program = program.equals(PROGRAM_ID) ? getProgram(connection) : getExtProgram(connection);
    this.global = global;
    this.mintAuth = mintAuth;
  }

  static async load(
    connection: Connection,
    evmClient: PublicClient,
    graphClient: Graph,
    program = PROGRAM_ID,
    logger: Logger = new MockLogger(),
  ): Promise<EarnAuthority> {
    const [globalAccount] = PublicKey.findProgramAddressSync([Buffer.from('global')], program);

    let global: GlobalAccountData;
    if (program.equals(PROGRAM_ID)) {
      global = await getProgram(connection).account.global.fetch(globalAccount);
    } else {
      const extGlobal = await getExtProgram(connection).account.extGlobal.fetch(globalAccount);
      global = { ...extGlobal, mint: extGlobal.extMint };
    }

    // get mint multisig
    const mint = await spl.getMint(connection, global.mint, connection.commitment, spl.TOKEN_2022_PROGRAM_ID);

    return new EarnAuthority(connection, evmClient, graphClient, global, mint.mintAuthority!, program, logger);
  }

  async refresh(): Promise<void> {
    const updated = await EarnAuthority.load(
      this.connection,
      this.evmClient,
      this.graphClient,
      this.programID,
      this.logger,
    );
    Object.assign(this, updated);
  }

  public get admin() {
    return new PublicKey(this.global.admin);
  }

  async getAllEarners(): Promise<Earner[]> {
    const accounts = await this.program.account.earner.all();
    return accounts.map((a) => new Earner(this.connection, this.evmClient, this.graphClient, a.publicKey, a.account));
  }

  async buildCompleteClaimCycleInstruction(): Promise<TransactionInstruction | null> {
    if (!this.programID.equals(PROGRAM_ID)) {
      return null;
    }

    if (this.global.claimComplete) {
      this.logger.error('No active claim cycle');
      return null;
    }

    return await (this.program as Program<Earn>).methods
      .completeClaims()
      .accounts({
        earnAuthority: new PublicKey(this.global.earnAuthority),
        globalAccount: PublicKey.findProgramAddressSync([Buffer.from('global')], PROGRAM_ID)[0],
      })
      .instruction();
  }

  async buildClaimInstruction(earner: Earner): Promise<TransactionInstruction | null> {
    if (this.global.claimComplete) {
      this.logger.error('No active claim cycle');
      return null;
    }

    if (earner.data.lastClaimIndex == this.global.index) {
      this.logger.warn('Earner already claimed');
      return null;
    }

    const weightedBalance = await this.graphClient.getTimeWeightedBalance(
      earner.data.userTokenAccount,
      earner.data.lastClaimTimestamp,
      this.global.timestamp,
    );

    if (weightedBalance.isZero()) {
      return null;
    }

    // PDAs
    const [earnerAccount] = PublicKey.findProgramAddressSync(
      [Buffer.from('earner'), earner.data.userTokenAccount.toBuffer()],
      this.programID,
    );

    if (this.programID.equals(EXT_PROGRAM_ID)) {
      // get manager (manager fee token account)
      let manager = this.managerCache.get(earner.data.earnManager!);
      if (!manager) {
        manager = await EarnManager.fromManagerAddress(
          this.connection,
          this.evmClient,
          this.graphClient,
          earner.data.earnManager!,
        );
        this.managerCache.set(earner.data.earnManager!, manager);
      }

      const earnManagerTokenAccount = manager.data.feeTokenAccount;
      const earnManagerAccount = PublicKey.findProgramAddressSync(
        [Buffer.from('earn_manager'), earner.data.earnManager!.toBytes()],
        this.programID,
      )[0];

      // vault PDAs
      const [mVaultAccount] = PublicKey.findProgramAddressSync([Buffer.from('m_vault')], this.programID);
      const vaultMTokenAccount = spl.getAssociatedTokenAddressSync(
        this.global.mint,
        mVaultAccount,
        true,
        spl.TOKEN_2022_PROGRAM_ID,
      );

      return (this.program as Program<ExtEarn>).methods
        .claimFor(new BN(weightedBalance.toString()))
        .accounts({
          earnAuthority: this.global.earnAuthority,
          globalAccount: EXT_GLOBAL_ACCOUNT,
          extMint: this.global.mint,
          extMintAuthority: this.mintAuth,
          mVaultAccount,
          vaultMTokenAccount,
          userTokenAccount: earner.data.userTokenAccount,
          earnerAccount,
          earnManagerAccount,
          earnManagerTokenAccount,
          token2022: spl.TOKEN_2022_PROGRAM_ID,
        })
        .instruction();
    } else {
      const [tokenAuthorityAccount] = PublicKey.findProgramAddressSync([Buffer.from('token_authority')], PROGRAM_ID);

      return (this.program as Program<Earn>).methods
        .claimFor(new BN(weightedBalance.toString()))
        .accounts({
          earnAuthority: new PublicKey(this.global.earnAuthority),
          globalAccount: GLOBAL_ACCOUNT,
          mint: new PublicKey(this.global.mint),
          tokenAuthorityAccount,
          userTokenAccount: earner.data.userTokenAccount,
          earnerAccount,
          tokenProgram: spl.TOKEN_2022_PROGRAM_ID,
          mintMultisig: this.mintAuth,
        })
        .instruction();
    }
  }

  async simulateAndValidateClaimIxs(
    ixs: TransactionInstruction[],
    batchSize = 10,
    claimSizeThreshold = new BN(100000), // $0.10
    rps = 1, // batches per second
  ): Promise<[TransactionInstruction[], BN]> {
    const limiter = new RateLimiter({ tokensPerInterval: rps, interval: 1000 });

    if (this.global.claimComplete) {
      throw new Error('No active claim cycle');
    }

    let totalRewards = new BN(0);
    const filteredTxns: TransactionInstruction[] = [];

    for (const [i, txn] of (await this._buildTransactions(ixs, batchSize)).entries()) {
      // throttle requests
      await limiter.removeTokens(1);

      // simulate transaction
      const result = await this.connection.simulateTransaction(txn, { sigVerify: false });
      if (result.value.err) {
        this.logger.error('Claim batch simulation failed', {
          logs: result.value.logs,
          err: result.value.err.toString(),
          b64: Buffer.from(txn.serialize()).toString('base64'),
        });
        throw new Error(`Claim batch simulation failed: ${JSON.stringify(result.value.err)}`);
      }

      // add up rewards
      const batchRewards = this._getRewardAmounts(result.value.logs!);
      for (const [index, reward] of batchRewards.entries()) {
        if (reward.user > claimSizeThreshold) {
          totalRewards = totalRewards.add(reward.user).add(reward.fee);
          filteredTxns.push(ixs[i * batchSize + index]);

          this.logger.debug('Claim for earner', {
            tokenAccount: reward.tokenAccount.toString(),
            rewards: reward.user.toString(),
            fee: reward.fee.toString(),
          });
        }
      }
    }

    // validate rewards is not higher than max claimable rewards
    if (this.programID.equals(PROGRAM_ID)) {
      if (totalRewards.gt(this.global.maxYield!)) {
        this.logger.error('Error simulating claims', {
          error: 'Claim amount exceeds max claimable rewards',
          totalRewards: totalRewards.toString(),
          maxYield: this.global.maxYield!.toString(),
        });
        throw new Error('Claim amount exceeds max claimable rewards');
      }
    } else {
      // total supply
      const mint = await spl.getMint(
        this.connection,
        this.global.mint,
        this.connection.commitment,
        spl.TOKEN_2022_PROGRAM_ID,
      );

      // vault balance
      const vaultMTokenAccount = spl.getAssociatedTokenAddressSync(
        this.global.mint,
        PublicKey.findProgramAddressSync([Buffer.from('m_vault')], this.programID)[0],
        true,
        spl.TOKEN_2022_PROGRAM_ID,
      );
      const tokenAccountInfo = await spl.getAccount(
        this.connection,
        vaultMTokenAccount,
        this.connection.commitment,
        spl.TOKEN_2022_PROGRAM_ID,
      );
      const collateral = new BN(tokenAccountInfo.amount.toString());

      if (new BN(mint.supply.toString()).add(totalRewards).gt(collateral)) {
        this.logger.error('Error simulating claims', {
          error: 'Claim amount exceeds max claimable rewards',
          mintSupply: mint.supply.toString(),
          totalRewards: totalRewards.toString(),
          collateral: collateral.toString(),
        });
        throw new Error('Claim amount exceeds max claimable rewards');
      }
    }

    return [filteredTxns, totalRewards];
  }

  async buildIndexSyncInstruction(): Promise<TransactionInstruction> {
    if (this.programID.equals(PROGRAM_ID)) {
      throw new Error('Index sync not supported for program');
    }

    return (this.program as Program<ExtEarn>).methods
      .sync()
      .accounts({
        earnAuthority: this.global.earnAuthority,
        globalAccount: EXT_GLOBAL_ACCOUNT,
        mEarnGlobalAccount: GLOBAL_ACCOUNT,
      })
      .instruction();
  }

  private _getRewardAmounts(logs: string[]) {
    const rewards: { tokenAccount: PublicKey; user: BN; fee: BN }[] = [];

    for (const log of logs) {
      // log prefix with RewardsClaim event discriminator
      if (log.startsWith('Program data: VKjUbMsK')) {
        const data = Buffer.from(log.split('Program data: ')[1], 'base64');

        // events identical between Earn and ExtEarn
        rewards.push({
          tokenAccount: new PublicKey(data.subarray(8, 40)),
          user: new BN(data.readBigUInt64LE(72).toString()),
          fee: new BN(data.readBigUInt64LE(96).toString()),
        });
      }
    }

    return rewards;
  }

  private async _buildTransactions(
    ixs: TransactionInstruction[],
    batchSize = 10,
    priorityFee = 250_000,
  ): Promise<VersionedTransaction[]> {
    const feePayer = new PublicKey(this.global.earnAuthority);

    // split instructions into batches
    const transactions: VersionedTransaction[] = [];

    for (let i = 0; i < ixs.length; i += batchSize) {
      const batchIxs = ixs.slice(i, i + batchSize);
      transactions.push(await buildTransaction(this.connection, batchIxs, feePayer, priorityFee));
    }

    return transactions;
  }
}

export default EarnAuthority;<|MERGE_RESOLUTION|>--- conflicted
+++ resolved
@@ -1,11 +1,6 @@
 import { Connection, TransactionInstruction, PublicKey, VersionedTransaction } from '@solana/web3.js';
 import { PublicClient } from 'viem';
-<<<<<<< HEAD
-import { EXT_GLOBAL_ACCOUNT, EXT_PROGRAM_ID, GLOBAL_ACCOUNT, MINT, PROGRAM_ID } from '.';
-=======
-
 import { EXT_GLOBAL_ACCOUNT, EXT_PROGRAM_ID, GLOBAL_ACCOUNT, PROGRAM_ID } from '.';
->>>>>>> 51ef33ae
 import { Earner } from './earner';
 import { Graph } from './graph';
 import { EarnManager } from './earn_manager';
