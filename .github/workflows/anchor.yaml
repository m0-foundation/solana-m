--- conflicted
+++ resolved
@@ -15,11 +15,7 @@
   cancel-in-progress: true
 
 jobs:
-<<<<<<< HEAD
-  run-anchor-test:
-=======
   earn-tests:
->>>>>>> 34e35ac1
     runs-on: ubuntu-24.04
     steps:
       - name: Checkout code
