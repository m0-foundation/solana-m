name: test
on:
  push:
    branches:
      - main
  pull_request:
    branches:
      - main
      - develop

# concurrency configuration to cancel in-progress runs
concurrency:
  group: ${{ github.workflow }}-${{ github.ref }}
  cancel-in-progress: true

jobs:
  earn-tests:
    runs-on: ubuntu-24.04
    steps:
      - name: Checkout code
        uses: actions/checkout@v4

      - name: Setup Environment
        uses: ./.github/setup

      - name: Run tests
        run: yarn run jest --preset ts-jest --verbose tests/unit/earn.test.ts
        shell: bash

  ext-earn-tests:
    runs-on: ubuntu-24.04
    steps:
      - name: Checkout code
        uses: actions/checkout@v4

      - name: Setup Environment
        uses: ./.github/setup

      - name: Run tests
        run: yarn run jest --preset ts-jest --verbose tests/unit/ext_earn.test.ts
        shell: bash

  portal-tests:
    runs-on: ubuntu-24.04
    steps:
      - name: Checkout code
        uses: actions/checkout@v4

      - name: Setup Environment
        uses: ./.github/setup

      - name: Run tests
        run: yarn run jest --preset ts-jest --verbose tests/unit/portal.test.ts
        shell: bash

  sdk-tests:
    runs-on: ubuntu-24.04
    steps:
      - name: Checkout code
        uses: actions/checkout@v4

      - name: Setup Environment
        uses: ./.github/setup

<<<<<<< HEAD
      - name: Install Foundry Toolchain
        uses: foundry-rs/foundry-toolchain@v1

      - name: Install SDK Dependencies
        run: cd sdk && yarn install && cd ..
        shell: bash

=======
>>>>>>> b0b9261e
      - name: Run SDK tests
        run: make test-sdk
        shell: bash

  yield-bot-tests:
    runs-on: ubuntu-24.04
    steps:
      - name: Checkout code
        uses: actions/checkout@v4

      - name: Setup Node
        uses: actions/setup-node@v4
        with:
          node-version: '22'

      - name: Install Dependencies
        run: npm i -g yarn && yarn install && cd sdk && yarn install && cd ../services/yield-bot && yarn install && cd ../..
        shell: bash

      - name: Run yield tests
        run: make test-yield-bot
        shell: bash<|MERGE_RESOLUTION|>--- conflicted
+++ resolved
@@ -62,7 +62,6 @@
       - name: Setup Environment
         uses: ./.github/setup
 
-<<<<<<< HEAD
       - name: Install Foundry Toolchain
         uses: foundry-rs/foundry-toolchain@v1
 
@@ -70,8 +69,6 @@
         run: cd sdk && yarn install && cd ..
         shell: bash
 
-=======
->>>>>>> b0b9261e
       - name: Run SDK tests
         run: make test-sdk
         shell: bash
