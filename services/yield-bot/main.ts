--- conflicted
+++ resolved
@@ -27,11 +27,8 @@
 import { RateLimiter } from 'limiter';
 import { buildTransaction } from '../../sdk/src/transaction';
 import { sendSlackMessage, SlackMessage } from '../shared/slack';
-<<<<<<< HEAD
 import { Graph } from '../../sdk/src/graph';
-=======
 import { logBlockchainBalance } from '../shared/balances';
->>>>>>> 51ef33ae
 
 // logger used by bot and passed to SDK
 const logger = new WinstonLogger('yield-bot', { imageBuild: process.env.BUILD_TIME ?? '' }, true);
