{
  "name": "yield-bot",
  "version": "1.0.0",
  "main": "index.js",
  "license": "MIT",
  "dependencies": {
    "@solana/web3.js": "^1.98.0",
    "@sqds/multisig": "^2.1.3",
    "bn.js": "^5.2.1",
    "commander": "^13.1.0",
<<<<<<< HEAD
    "typescript": "^5",
    "winston": "^3.17.0",
    "winston-loki": "^6.1.3"
=======
    "limiter": "^3.0.0",
    "typescript": "^5",
    "winston": "^3.17.0"
>>>>>>> 0a062f14
  }
}<|MERGE_RESOLUTION|>--- conflicted
+++ resolved
@@ -8,14 +8,9 @@
     "@sqds/multisig": "^2.1.3",
     "bn.js": "^5.2.1",
     "commander": "^13.1.0",
-<<<<<<< HEAD
+    "limiter": "^3.0.0",
     "typescript": "^5",
     "winston": "^3.17.0",
     "winston-loki": "^6.1.3"
-=======
-    "limiter": "^3.0.0",
-    "typescript": "^5",
-    "winston": "^3.17.0"
->>>>>>> 0a062f14
   }
 }