--- conflicted
+++ resolved
@@ -71,15 +71,9 @@
           globalAccount: EXT_GLOBAL_ACCOUNT,
           mVault,
           extMintAuthority,
-<<<<<<< HEAD
-          fromMTokenAccount: userMTokenAccount,
-          vaultMTokenAccount,
-          toExtTokenAccount: userExtTokenAccount,
-=======
           fromMTokenAccount,
           vaultMTokenAccount,
           toExtTokenAccount,
->>>>>>> 6fe8ffd2
           token2022: TOKEN_2022_PROGRAM_ID,
         })
         .signers([sender])
