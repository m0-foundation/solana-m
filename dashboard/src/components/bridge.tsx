import { useState, useRef, useEffect } from 'react';
import { useAccount } from '../hooks/useAccount';
import { type Provider } from '@reown/appkit-adapter-solana/react';
import { useAppKitProvider } from '@reown/appkit/react';
import Decimal from 'decimal.js';
import { toast, ToastContainer } from 'react-toastify';
import { bridgeFromEvm, bridgeFromSolana, NETWORK } from '../services/rpc';
import { chainIcons } from './bridges';
import { useSendTransaction } from 'wagmi';
import { switchChain } from '@wagmi/core';
import { wagmiAdapter } from '../main';

type Chain = {
  name: string;
  label: string;
  icon: string;
  namespace: 'evm' | 'svm';
  id?: number;
};

const chains: Chain[] = [
  {
    name: 'Solana',
    label: 'Solana',
    icon: chainIcons.Solana,
    namespace: 'svm',
  },
  {
    name: NETWORK === 'devnet' ? 'Sepolia' : 'Ethereum',
    label: NETWORK === 'devnet' ? 'Sepolia' : 'Ethereum',
    icon: chainIcons.Ethereum,
    namespace: 'evm',
    id: NETWORK === 'devnet' ? 11155111 : 1,
  },
  {
    name: 'Arbitrum',
    label: NETWORK === 'devnet' ? 'ArbitrumSepolia' : 'Arbitrum',
    icon: chainIcons.Arbitrum,
    namespace: 'evm',
    id: NETWORK === 'devnet' ? 421614 : 42161,
  },
  {
    name: 'Optimism',
    label: NETWORK === 'devnet' ? 'OptimismSepolia' : 'Optimism',
    icon: chainIcons.Optimism,
    namespace: 'evm',
    id: NETWORK === 'devnet' ? 11155420 : 10,
  },
];

// Dropdown component for chain selection
const ChainDropdown = ({ selectedChain, onChange }: { selectedChain: Chain; onChange: (chain: Chain) => void }) => {
  const dropdownRef = useRef<HTMLDivElement>(null);
  const [isOpen, setIsOpen] = useState(false);

  const handleClickOutside = (event: MouseEvent) => {
    if (dropdownRef.current && !dropdownRef.current.contains(event.target as Node)) {
      setIsOpen(false);
    }
  };

  useEffect(() => {
    document.addEventListener('mousedown', handleClickOutside);
    return () => {
      document.removeEventListener('mousedown', handleClickOutside);
    };
  }, []);

  const handleSelect = (chain: Chain) => {
    onChange(chain);
    setIsOpen(false);
  };

  return (
    <div className="relative" ref={dropdownRef}>
      <button className="flex items-center space-x-2 bg-off-blue px-4 py-2" onClick={() => setIsOpen(!isOpen)}>
        <img src={selectedChain.icon} alt={selectedChain.name} className="w-6 h-6 rounded-full" />
        <span>{selectedChain.name}</span>
      </button>
      {isOpen && (
        <div className="absolute bg-off-blue mt-2 w-full z-10">
          {chains.map((chain) => (
            <button
              key={chain.name}
              onClick={() => handleSelect(chain)}
              className={
                'flex items-center space-x-2 px-4 py-2 w-full text-left hover:bg-gray-100 hover:cursor-pointer'
              }
            >
              <img src={chain.icon} alt={chain.name} className="w-6 h-6" />
              <span>{chain.name}</span>
            </button>
          ))}
        </div>
      )}
    </div>
  );
};

export const Bridge = () => {
  const { isConnected, solanaBalances, evmBalances, isSolanaWallet, address, caipAddress } = useAccount();
  const { walletProvider } = useAppKitProvider<Provider>('solana');
  const { sendTransaction, isPending } = useSendTransaction();

  const [amount, setAmount] = useState<string>('');
  const [recipientAddress, setRecipientAddress] = useState<string>('');
  const [isLoading, setIsLoading] = useState<boolean>(false);
  const [inputChain, setInputChain] = useState<Chain>(chains[0]);
  const [outputChain, setOutputChain] = useState<Chain>(chains[1]);

  useEffect(() => {
    if (!caipAddress) return;
    const [namespace, chainId, _] = caipAddress.split(':');

    // set to selected network
    if (namespace === 'eip155') {
      handleInputChainChange(chains.find((c) => c.id === parseInt(chainId)) ?? chains[0]);
    } else {
      handleInputChainChange(chains[0]);
    }
  }, [caipAddress]);

  const handleInputChainChange = async (chain: Chain) => {
    setInputChain(chain);
    // Ensure briding is from EVM to SVM
    if (outputChain.namespace === chain.namespace) {
      // Find the first chain that's not the same namespace
      const newOutputChain = chains.find((c) => c.namespace !== chain.namespace);
      if (newOutputChain) {
        setOutputChain(newOutputChain);
      }
    }

    if (chain.namespace == 'evm') {
      await switchChain(wagmiAdapter.wagmiConfig, { chainId: chain.id! });
    }
  };

  const handleOutputChainChange = (chain: Chain) => {
    setOutputChain(chain);
    if (inputChain.namespace === chain.namespace) {
      const newInputChain = chains.find((c) => c.namespace !== chain.namespace);
      if (newInputChain) {
        setInputChain(newInputChain);
      }
    }
  };

  const handleAmountChange = (e: React.ChangeEvent<HTMLInputElement>) => {
    const value = e.target.value;

    // allow empty string, digits, and at most one decimal point
    if (value === '' || /^\d*\.?\d*$/.test(value)) {
      if (value.split('.').length > 2) return;
      setAmount(value);
    }
  };

  const handleRecipientChange = (e: React.ChangeEvent<HTMLInputElement>) => {
    setRecipientAddress(e.target.value.trim());
  };

  const handleMaxClick = () => {
    const balances = inputChain.name === 'Solana' ? solanaBalances : evmBalances;
    setAmount(balances.M?.toString() ?? '0');
  };

  const handleBridge = async () => {
    const amountValue = new Decimal(amount).mul(1e6).floor();

    try {
      setIsLoading(true);

      let sig: string;
<<<<<<< HEAD
      if (inputChain.name === 'Solana') {
        sig = await bridgeFromSolana(walletProvider, amountValue, recipientAddress, outputChain.name);
      } else {
        sig = await bridgeFromEvm(sendTransaction, address, amountValue, recipientAddress, inputChain.name);
=======
      if (inputChain.namespace === 'svm') {
        sig = await bridgeFromSolana(walletProvider, amountValue, recipientAddress, outputChain.label);
      } else {
        sig = await bridgeFromEvm(sendTransaction, address, amountValue, recipientAddress, inputChain.label);
>>>>>>> a600f043
      }

      const txUrl = `https://wormholescan.io/#/tx/${sig}?network=Testnet`;

      // give an extra second for the transaction to be confirmed
      await new Promise((resolve) => setTimeout(resolve, 2000));

      toast.success(
        <div>
          <div>Bridge successful!</div>
          <a href={txUrl} target="_blank" rel="noopener noreferrer" className="text-blue-500 underline">
            View on WormholeScan
          </a>
        </div>,
      );
    } catch (error) {
      console.error(error);

      toast.error(<div>Transaction failed: {error instanceof Error ? error.message : 'Unknown error'}</div>);
    } finally {
      setIsLoading(false);
    }
  };

  // check for valid values
  const isValidAmount = amount !== '' && parseFloat(amount) > 0;
  const isValidRecipient = recipientAddress.trim() !== '';
  const validWallet = isConnected && (isSolanaWallet ? inputChain.name === 'Solana' : inputChain.name !== 'Solana');

  return (
    <div className="flex justify-center mt-20">
      <div className="p-6 w-full max-w-md">
        <div className="mb-6">
          <div className="grid grid-cols-2 gap-4">
            <div>
              <label className="block mb-2 text-gray-400 text-xs">Input Chain</label>
              <ChainDropdown selectedChain={inputChain} onChange={handleInputChainChange} />
            </div>
            <div>
              <label className="block mb-2 text-gray-400 text-xs">Output Chain</label>
              <ChainDropdown selectedChain={outputChain} onChange={handleOutputChainChange} />
            </div>
          </div>
        </div>

        <div className="mb-6">
          <div className="flex justify-between items-center mb-2 text-gray-400 text-xs">
            <label>M Amount</label>
            <div>
              Balance: {(inputChain.name === 'Solana' ? solanaBalances : evmBalances).M?.toFixed(4) ?? '0.00'}
              <button onClick={handleMaxClick} className="ml-2 text-blue-400 hover:text-blue-300 hover:cursor-pointer">
                MAX
              </button>
            </div>
          </div>
          <div className="relative flex items-center">
            <input
              type="text"
              value={amount}
              onChange={handleAmountChange}
              placeholder="0.0"
              className="w-full bg-off-blue py-3 px-4 pr-20 focus:outline-none"
            />
            <div className="absolute right-2 flex items-center space-x-1">
              <img src={'https://media.m0.org/logos/svg/M_Symbol_512.svg'} className="w-6 h-6 -translate-y-0.5" />
              <span className="w-8">M</span>
            </div>
          </div>
        </div>

        <div className="mb-6">
          <div className="flex justify-between items-center mb-2 text-gray-400 text-xs">
            <label>Recipient Address</label>
          </div>
          <div className="relative flex items-center">
            <input
              type="text"
              value={recipientAddress}
              onChange={handleRecipientChange}
              placeholder={inputChain.name === 'Solana' ? '0x...' : ''}
              className="w-full bg-off-blue py-3 px-4 focus:outline-none"
            />
          </div>
        </div>

        <button
          onClick={handleBridge}
          disabled={!isConnected || !isValidAmount || !isValidRecipient || isLoading || !validWallet}
          className={`w-full py-3 hover:cursor-pointer ${
            !isValidAmount || !isValidRecipient || isLoading
              ? 'bg-gray-600 text-gray-400 cursor-not-allowed'
              : 'bg-blue-600 text-white hover:bg-blue-700'
          }`}
        >
          {!validWallet ? (
            `Connect ${inputChain.name} Wallet`
          ) : isLoading || isPending ? (
            <div className="flex items-center justify-center animate-pulse transition-opacity duration-1000">
              <span className="loader mr-2"></span>Processing...
            </div>
          ) : (
            'Bridge'
          )}
        </button>
        <div className="mt-5 text-xs text-gray-400 text-center">Bridge M using Wormhole</div>
      </div>
      <ToastContainer position="bottom-right" autoClose={5000} />
    </div>
  );
};<|MERGE_RESOLUTION|>--- conflicted
+++ resolved
@@ -172,17 +172,10 @@
       setIsLoading(true);
 
       let sig: string;
-<<<<<<< HEAD
-      if (inputChain.name === 'Solana') {
-        sig = await bridgeFromSolana(walletProvider, amountValue, recipientAddress, outputChain.name);
-      } else {
-        sig = await bridgeFromEvm(sendTransaction, address, amountValue, recipientAddress, inputChain.name);
-=======
       if (inputChain.namespace === 'svm') {
         sig = await bridgeFromSolana(walletProvider, amountValue, recipientAddress, outputChain.label);
       } else {
         sig = await bridgeFromEvm(sendTransaction, address, amountValue, recipientAddress, inputChain.label);
->>>>>>> a600f043
       }
 
       const txUrl = `https://wormholescan.io/#/tx/${sig}?network=Testnet`;
