import * as spl from "@solana/spl-token";
import {
  AccountMeta,
  Keypair,
  LAMPORTS_PER_SOL,
  PublicKey,
  SystemProgram,
  Transaction,
  TransactionInstruction,
  VersionedTransaction,
} from "@solana/web3.js";
import {
  AccountAddress,
  Signer,
  UniversalAddress,
  Wormhole,
  encoding,
  signSendWait as ssw,
  serialize,
  deserialize,
  serializePayload,
} from "@wormhole-foundation/sdk";
import * as testing from "@wormhole-foundation/sdk-definitions/testing";
import {
  SolanaAddress,
  SolanaSendSigner,
  SolanaUnsignedTransaction,
} from "@wormhole-foundation/sdk-solana";
import { NTT, SolanaNtt } from "@wormhole-foundation/sdk-solana-ntt";
import {
  createSetEvmAddresses,
  fetchTransactionLogs,
  getWormholeContext,
  LiteSVMProviderExt,
  loadKeypair,
} from "../test-utils";
import { fromWorkspace } from "anchor-litesvm";
import {
  createAssociatedTokenAccountInstruction,
  createMintToInstruction,
  createSetAuthorityInstruction,
  getAssociatedTokenAddressSync,
} from "@solana/spl-token";
import NodeWallet from "@coral-xyz/anchor/dist/cjs/nodewallet";
import { utils } from "web3";
import { BN, Program } from "@coral-xyz/anchor";
import { Earn } from "../../target/types/earn";
const EARN_IDL = require("../../target/idl/earn.json");

const TOKEN_PROGRAM = spl.TOKEN_2022_PROGRAM_ID;

const config = {
  GUARDIAN_KEY: "cfb12303a19cde580bb4dd771639b0d26bc68353645571a8cff516ab2ee113a0",
  CORE_BRIDGE_ADDRESS: "worm2ZoG2kUd4vFXhvjh93UUH596ayRfgQ2MgjNMTth",
  PORTAL_PROGRAM_ID: new PublicKey("mzp1q2j5Hr1QuLC3KFBCAUz5aUckT6qyuZKZ3WJnMmY"),
  EARN_PROGRAM: new PublicKey("MzeRokYa9o1ZikH6XHRiSS5nD8mNjZyHpLCBRTBSY4c"),
  WORMHOLE_PID: new PublicKey("worm2ZoG2kUd4vFXhvjh93UUH596ayRfgQ2MgjNMTth"),
  WORMHOLE_BRIDGE_CONFIG: new PublicKey("2yVjuQwpsvdsrywzsJJVs9Ueh4zayyo5DYJbBNc3DDpn"),
  WORMHOLE_BRIDGE_FEE_COLLECTOR: new PublicKey("9bFNrXNb2WTx8fMHXCheaZqkLZ3YCCaiqTftHxeintHy"),
  EVM_M: '0x866A2BF4E572CbcF37D5071A7a58503Bfb36be1b',
  EVM_WRAPPED_M: '0x437cc33344a0B27A429f795ff6B469C72698B291',
  EARN_GLOBAL_ACCOUNT: PublicKey.findProgramAddressSync(
    [Buffer.from("global")],
    new PublicKey("MzeRokYa9o1ZikH6XHRiSS5nD8mNjZyHpLCBRTBSY4c"),
  )[0],
}

describe("Portal unit tests", () => {
  let ntt: SolanaNtt<"Devnet", "Solana">;
  let signer: Signer;
  let sender: AccountAddress<"Solana">;
  let multisig = Keypair.generate();

  let tokenAccount: PublicKey;
  const mint = loadKeypair("tests/keys/mint.json");
  const tokenAddress = mint.publicKey.toBase58();

  const payer = loadKeypair("tests/keys/user.json");
  const admin = loadKeypair("tests/keys/admin.json");
  const owner = payer;

  const svm = fromWorkspace("")
    .withSplPrograms()
    .withBuiltins()
    .withSysvars()
    .withBlockhashCheck(false);

  // Wormhole program
  svm.addProgramFromFile(config.WORMHOLE_PID, "tests/programs/core_bridge.so");

  // Add necessary wormhole accounts
  svm.setAccount(config.WORMHOLE_BRIDGE_CONFIG, {
    executable: false,
    owner: config.WORMHOLE_PID,
    lamports: 1057920,
    data: Buffer.from("BAAAACQWCRUAAAAAgFEBAGQAAAAAAAAA", "base64"),
  });

  svm.setAccount(config.WORMHOLE_BRIDGE_FEE_COLLECTOR, {
    executable: false,
    owner: new PublicKey("11111111111111111111111111111111"),
    lamports: 2350640070,
    data: Buffer.from([]),
  });

  const gaurdianSet0 = new PublicKey(
    "DS7qfSAgYsonPpKoAjcGhX9VFjXdGkiHjEDkTidf8H2P"
  );
  svm.setAccount(gaurdianSet0, {
    executable: false,
    owner: config.WORMHOLE_PID,
    lamports: 21141440,
    data: Buffer.from(
      "AAAAAAEAAAC++kKdV80Yt/ik2RotqatK8F0PvkPJm2EAAAAA",
      "base64"
    ),
  });

  const programData = new PublicKey(
    PublicKey.findProgramAddressSync(
      [config.PORTAL_PROGRAM_ID.toBytes()],
      new PublicKey("BPFLoaderUpgradeab1e11111111111111111111111")
    )[0]
  );
  svm.setAccount(programData, {
    executable: false,
    owner: new PublicKey("BPFLoaderUpgradeab1e11111111111111111111111"),
    lamports: 21141440,
    data: Buffer.from(
      "AwAAAAAAAAAAAAAAAQa4yslYf5U3dUpgue6krXRMhOaQBUhVFoaJfBigRtkS",
      "base64"
    ),
  });

  // Create an anchor provider from the liteSVM instance
  const provider = new LiteSVMProviderExt(svm, new NodeWallet(payer));
  const connection = provider.connection;
  const earn = new Program<Earn>(EARN_IDL, config.EARN_PROGRAM, provider);

  const { ctx, ...wc } = getWormholeContext(connection);

  beforeAll(async () => {
    svm.airdrop(payer.publicKey, BigInt(10 * LAMPORTS_PER_SOL));
    svm.airdrop(admin.publicKey, BigInt(10 * LAMPORTS_PER_SOL));
    signer = new SolanaSendSigner(connection, "Solana", payer, false, {});
    sender = Wormhole.parseAddress("Solana", signer.address());

    const mintLen = spl.getMintLen([]);
    const lamports = await connection.getMinimumBalanceForRentExemption(
      mintLen
    );

    const tx = new Transaction().add(
      SystemProgram.createAccount({
        fromPubkey: payer.publicKey,
        newAccountPubkey: mint.publicKey,
        space: mintLen,
        lamports,
        programId: TOKEN_PROGRAM,
      }),
      spl.createInitializeMintInstruction(
        mint.publicKey,
        9,
        owner.publicKey,
        null,
        TOKEN_PROGRAM
      )
    );

    await provider.sendAndConfirm(tx, [payer, mint]);

    tokenAccount = spl.getAssociatedTokenAddressSync(
      mint.publicKey,
      payer.publicKey,
      false,
      TOKEN_PROGRAM
    );

    // Mint tokens to payer
    const mintTx = new Transaction().add(
      spl.createAssociatedTokenAccountInstruction(
        payer.publicKey,
        tokenAccount,
        payer.publicKey,
        mint.publicKey,
        TOKEN_PROGRAM
      ),
      createMintToInstruction(
        mint.publicKey,
        tokenAccount,
        owner.publicKey,
        10_000_000n,
        undefined,
        TOKEN_PROGRAM
      )
    );

    await provider.sendAndConfirm(mintTx, [payer, owner]);

    // contract client
    ntt = new SolanaNtt(
      "Devnet",
      "Solana",
      connection,
      {
        ...ctx.config.contracts,
        ntt: {
          token: tokenAddress,
          manager: config.PORTAL_PROGRAM_ID.toBase58(),
          transceiver: {
            wormhole: config.PORTAL_PROGRAM_ID.toBase58(),
          },
        },
      },
      "3.0.0"
    );
  });

  describe("Initialize", () => {
    test("initialize multisig", async () => {
      // Create multisig and set authority
      const multiSigTx = new Transaction().add(
        SystemProgram.createAccount({
          fromPubkey: payer.publicKey,
          newAccountPubkey: multisig.publicKey,
          space: spl.MULTISIG_SIZE,
          lamports: await spl.getMinimumBalanceForRentExemptMultisig(
            connection
          ),
          programId: TOKEN_PROGRAM,
        }),
        spl.createInitializeMultisigInstruction(
          multisig.publicKey,
          [owner.publicKey, ntt.pdas.tokenAuthority()],
          1,
          TOKEN_PROGRAM
        ),
        createSetAuthorityInstruction(
          mint.publicKey,
          owner.publicKey,
          spl.AuthorityType.MintTokens,
          multisig.publicKey,
          [],
          TOKEN_PROGRAM
        )
      );

      await provider.sendAndConfirm(multiSigTx, [payer, owner, multisig]);
    });
    test("initialize portal", async () => {
      // init
      const initTxs = ntt.initialize(sender, {
        mint: mint.publicKey,
        outboundLimit: 1000000n,
        mode: "burning",
        multisig: multisig.publicKey,
      });
      // TODO: creating the LUT throws an error due to recent slot checks
      async function* onlyInit() {
        yield (await initTxs.next()).value as SolanaUnsignedTransaction<
          "Devnet",
          "Solana"
        >;
      }
      await ssw(ctx, onlyInit(), signer);

      // set evm destination addresses
      const tx = new Transaction().add(
        createSetEvmAddresses(config.PORTAL_PROGRAM_ID, owner.publicKey, config.EVM_M, config.EVM_WRAPPED_M)
      );
      await provider.sendAndConfirm(tx, [owner]);

      // register
      const registerTxs = ntt.registerWormholeTransceiver({
        payer: new SolanaAddress(payer.publicKey),
        owner: new SolanaAddress(payer.publicKey),
      });
      await ssw(ctx, registerTxs, signer);

      // Set Wormhole xcvr peer
      const setXcvrPeerTxs = ntt.setWormholeTransceiverPeer(
        wc.remoteXcvr,
        sender
      );
      await ssw(ctx, setXcvrPeerTxs, signer);

      // Set manager peer
      const setPeerTxs = ntt.setPeer(wc.remoteMgr, 9, 1000000n, sender);
      await ssw(ctx, setPeerTxs, signer);
    });
    test("initialize earn", async () => {
      await earn.methods
        .initialize(
          mint.publicKey,
          Keypair.generate().publicKey,
          new BN(1_000_000_000_000),
          new BN(0)
        )
        .accounts({
          globalAccount: config.EARN_GLOBAL_ACCOUNT,
          admin: admin.publicKey,
        })
        .signers([admin])
        .rpc();
    });
  });

  describe("Sending", () => {
    test("can send tokens", async () => {
      const amount = 100_000n;
      const sender = Wormhole.parseAddress("Solana", signer.address());
      const receiver = testing.utils.makeUniversalChainAddress("Ethereum");

      const outboxItem = Keypair.generate();
      const xferTxs = ntt.transfer(
        sender,
        amount,
        receiver,
        { queue: false, automatic: false, gasDropoff: 0n },
        outboxItem
      );
      await ssw(ctx, xferTxs, signer);

      // assert that released bitmap has transceiver bits set
      const outboxItemInfo = await ntt.program.account.outboxItem.fetch(
        outboxItem.publicKey
      );
      expect(outboxItemInfo.released.map.bitLength()).toBe(1);

      const [wormholeMessage] = PublicKey.findProgramAddressSync(
        [Buffer.from("message"), outboxItem.publicKey.toBytes()],
        config.PORTAL_PROGRAM_ID
      );

      const unsignedVaa = await wc.coreBridge.parsePostMessageAccount(
        wormholeMessage
      );
      const payloadHex = Buffer.from(unsignedVaa.payload)
        .toString("hex")
        .slice(272);
      const payloadAmount = BigInt("0x" + payloadHex.slice(10, 26));

      // assert that amount is what we expect
      expect(payloadAmount.toString()).toBe("10000");

      // get from balance
      const tokenAccountInfo = await connection.getAccountInfo(tokenAccount);
      const parsedTokenAccount = spl.unpackAccount(
        tokenAccount,
        tokenAccountInfo,
        TOKEN_PROGRAM
      );
      expect(parsedTokenAccount.amount).toBe(9900000n);
    });
  });

  describe("Receiving", () => {
    let guardians = new testing.mocks.MockGuardians(0, [config.GUARDIAN_KEY]);
    let emitter = new testing.mocks.MockEmitter(
      wc.remoteXcvr.address as UniversalAddress,
      "Ethereum",
      0n
    );

    // transfer payload builder with custom additional data
    let sequenceCount = 0;
    const transferPayload = (additionalPayload: string) => {
      return {
        sourceNttManager: wc.remoteMgr.address as UniversalAddress,
        recipientNttManager: new UniversalAddress(
          ntt.program.programId.toBytes()
        ),
        nttManagerPayload: {
          id: encoding.bytes.encode(
            (sequenceCount++).toString().padEnd(32, "0")
          ),
          sender: new UniversalAddress("FACE".padStart(64, "0")),
          payload: {
            trimmedAmount: {
              amount: 10_000n,
              decimals: 8,
            },
            sourceToken: new UniversalAddress("FAFA".padStart(64, "0")),
            recipientAddress: new UniversalAddress(payer.publicKey.toBytes()),
            recipientChain: "Solana",
            additionalPayload: Buffer.from(additionalPayload.slice(2), "hex"),
          },
        },
        transceiverPayload: new Uint8Array(),
      } as const;
    };

<<<<<<< HEAD
    let inboxItem: PublicKey;

    const redeem = (remaining_accounts: AccountMeta[]) => {
      const additionalPayload = utils.encodePacked(
        { type: "uint64", value: 1_000_000_000_001n }, // index
=======
    const redeem = (remaining_accounts: AccountMeta[], additionalPayload?: string) => {
      additionalPayload ??= utils.encodePacked(
        { type: "uint64", value: 1000000000001n }, // index
>>>>>>> 0e5cd489
        { type: "bytes32", value: "0x866A2BF4E572CbcF37D5071A7a58503Bfb36be1b" } // destination
      );

      const serialized = serializePayload(
        "Ntt:WormholeTransfer",
        transferPayload(additionalPayload)
      );

      const published = emitter.publishMessage(0, serialized, 200);
      const rawVaa = guardians.addSignatures(published, [0]);
      const vaa = deserialize("Ntt:WormholeTransfer", serialize(rawVaa));
      const redeemTxs = ntt.redeem([vaa], sender, multisig.publicKey);

      const pdas = NTT.pdas(config.PORTAL_PROGRAM_ID)
      inboxItem = pdas.inboxItemAccount(vaa.emitterChain, vaa.payload.nttManagerPayload)

      // return custom generator where the redeem ix has the desired remaining accounts
      return async function* redeemTxns() {
        let i = 0;
        for await (const tx of redeemTxs) {
          if (++i === 3) {
            const t = tx.transaction.transaction as VersionedTransaction;

            const ixs = t.message.compiledInstructions.map(
              (ix) =>
                new TransactionInstruction({
                  programId: t.message.staticAccountKeys[ix.programIdIndex],
                  keys: ix.accountKeyIndexes.map((idx) => ({
                    pubkey: t.message.staticAccountKeys[idx],
                    isSigner: t.message.isAccountSigner(idx),
                    isWritable: t.message.isAccountWritable(idx),
                  })),
                  data: Buffer.from(ix.data),
                })
            );

            ixs[ixs.length - 1].keys.push(...remaining_accounts);

            const redeemTx = new Transaction().add(...ixs);
            redeemTx.feePayer = owner.publicKey;
            yield ntt.createUnsignedTx({ transaction: redeemTx }, "Ntt.Redeem");
          } else {
            yield tx;
          }
        }
      };
    };

    it("tokens (no remaining accounts)", async () => {
      const getRedeemTxns = redeem([]);
<<<<<<< HEAD

      const txIds = await ssw(ctx, getRedeemTxns(), signer);
      const logs = await fetchTransactionLogs(
        provider,
        txIds[txIds.length - 1].txid
      );
      expect(logs).toContain(
        "Program log: Transferred 100000 tokens to TEstCHtKciMYKuaXJK2ShCoD7Ey32eGBvpce25CQMpM"
      );
      expect(logs).toContain(
        "Program log: Skipping index update: 1000000000001"
      );

      // verify inbox item was released
      const item = await ntt.program.account.inboxItem.fetch(inboxItem);
      expect(JSON.stringify(item.releaseStatus.released)).toBeDefined();
      expect(item.recipientAddress.toBase58()).toBe("TEstCHtKciMYKuaXJK2ShCoD7Ey32eGBvpce25CQMpM")
      expect(item.amount.toString()).toBe("100000")
=======
      try {
        await ssw(ctx, getRedeemTxns(), signer);
        fail("Expected transaction to fail");
      } catch (e) {
        expect(e.message).toContain("Error Code: InvalidRemainingAccount");
      }
>>>>>>> 0e5cd489
    });

    it("tokens (with remaining accounts)", async () => {
      const getRedeemTxns = redeem([
        {
          pubkey: config.EARN_PROGRAM,
          isSigner: false,
          isWritable: false,
        },
        {
          pubkey: config.EARN_GLOBAL_ACCOUNT,
          isSigner: false,
          isWritable: true,
        },
      ]);

      const txIds = await ssw(ctx, getRedeemTxns(), signer);
      const logs = await fetchTransactionLogs(
        provider,
        txIds[txIds.length - 1].txid
      );
      expect(logs).toContain(
        "Program log: Transferred 100000 tokens to TEstCHtKciMYKuaXJK2ShCoD7Ey32eGBvpce25CQMpM"
      );
      expect(logs).toContain(
        "Program log: Index update: 1000000000001 | root update: false"
      );

      // verify data was propagated
      const global = await earn.account.global.fetch(config.EARN_GLOBAL_ACCOUNT);
      expect(global.index.toString()).toBe("1000000000001");

      // verify inbox item was released
      const item = await ntt.program.account.inboxItem.fetch(inboxItem);
      expect(JSON.stringify(item.releaseStatus.released)).toBeDefined();
    });

    it("tokens (incorrect remaining accounts)", async () => {
      const getRedeemTxns = redeem([
        {
          pubkey: config.PORTAL_PROGRAM_ID, // incorrect
          isSigner: false,
          isWritable: false,
        },
        {
          pubkey: config.EARN_GLOBAL_ACCOUNT,
          isSigner: false,
          isWritable: true,
        },
      ]);

      try {
        await ssw(ctx, getRedeemTxns(), signer);
        fail("Expected transaction to fail");
      } catch (e) {
        expect(e.message).toContain("Error Code: InvalidRemainingAccount");
      }
    });

    it("tokens with merkle roots", async () => {
      const additionalPayload = utils.encodePacked(
        // index
        { type: "uint64", value: 123456 },
        {
          // destination
          type: "bytes32",
          value: "0x866A2BF4E572CbcF37D5071A7a58503Bfb36be1b",
        },
        {
          // earner root
          type: "bytes32",
          value: "0x1111111111111111111111111111111111111111",
        },
        // earner manager root
        { type: "bytes32", value: "0x2222222222222222222222222222222222222222" }
      );

      const getRedeemTxns = redeem([
        {
          pubkey: EARN_PROGRAM,
          isSigner: false,
          isWritable: false,
        },
        {
          pubkey: EARN_GLOBAL_ACCOUNT,
          isSigner: false,
          isWritable: true,
        },
      ], additionalPayload);

      const txIds = await ssw(ctx, getRedeemTxns(), signer);
      const logs = await fetchTransactionLogs(
        provider,
        txIds[txIds.length - 1].txid
      );
      expect(logs).toContain(
        "Program log: Index update: 123456 | root update: true"
      );
    });
  });

  describe("Mint", () => {
    it("can mint independently", async () => {
      const recipient = Keypair.generate();
      const associatedToken = getAssociatedTokenAddressSync(
        mint.publicKey,
        recipient.publicKey,
        false,
        TOKEN_PROGRAM
      );

      const tx = new Transaction().add(
        createAssociatedTokenAccountInstruction(
          payer.publicKey,
          associatedToken,
          recipient.publicKey,
          mint.publicKey,
          TOKEN_PROGRAM
        ),
        createMintToInstruction(
          mint.publicKey,
          associatedToken,
          multisig.publicKey,
          1,
          [owner],
          TOKEN_PROGRAM
        )
      );

      await provider.sendAndConfirm(tx, [payer, owner]);

      const tokenAccountInfo = await connection.getAccountInfo(associatedToken);
      const parsedTokenAccount = spl.unpackAccount(
        tokenAccount,
        tokenAccountInfo,
        TOKEN_PROGRAM
      );
      expect(parsedTokenAccount.amount).toBe(1n);
    });
  });
});<|MERGE_RESOLUTION|>--- conflicted
+++ resolved
@@ -390,17 +390,11 @@
       } as const;
     };
 
-<<<<<<< HEAD
     let inboxItem: PublicKey;
 
-    const redeem = (remaining_accounts: AccountMeta[]) => {
-      const additionalPayload = utils.encodePacked(
-        { type: "uint64", value: 1_000_000_000_001n }, // index
-=======
     const redeem = (remaining_accounts: AccountMeta[], additionalPayload?: string) => {
       additionalPayload ??= utils.encodePacked(
         { type: "uint64", value: 1000000000001n }, // index
->>>>>>> 0e5cd489
         { type: "bytes32", value: "0x866A2BF4E572CbcF37D5071A7a58503Bfb36be1b" } // destination
       );
 
@@ -451,33 +445,13 @@
 
     it("tokens (no remaining accounts)", async () => {
       const getRedeemTxns = redeem([]);
-<<<<<<< HEAD
-
-      const txIds = await ssw(ctx, getRedeemTxns(), signer);
-      const logs = await fetchTransactionLogs(
-        provider,
-        txIds[txIds.length - 1].txid
-      );
-      expect(logs).toContain(
-        "Program log: Transferred 100000 tokens to TEstCHtKciMYKuaXJK2ShCoD7Ey32eGBvpce25CQMpM"
-      );
-      expect(logs).toContain(
-        "Program log: Skipping index update: 1000000000001"
-      );
-
-      // verify inbox item was released
-      const item = await ntt.program.account.inboxItem.fetch(inboxItem);
-      expect(JSON.stringify(item.releaseStatus.released)).toBeDefined();
-      expect(item.recipientAddress.toBase58()).toBe("TEstCHtKciMYKuaXJK2ShCoD7Ey32eGBvpce25CQMpM")
-      expect(item.amount.toString()).toBe("100000")
-=======
+
       try {
         await ssw(ctx, getRedeemTxns(), signer);
         fail("Expected transaction to fail");
       } catch (e) {
         expect(e.message).toContain("Error Code: InvalidRemainingAccount");
       }
->>>>>>> 0e5cd489
     });
 
     it("tokens (with remaining accounts)", async () => {
