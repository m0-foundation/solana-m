import * as spl from '@solana/spl-token';
import {
  AccountMeta,
  Keypair,
  LAMPORTS_PER_SOL,
  PublicKey,
  SystemProgram,
  Transaction,
  TransactionInstruction,
  VersionedTransaction,
} from '@solana/web3.js';
import {
  AccountAddress,
  Signer,
  UniversalAddress,
  Wormhole,
  encoding,
  signSendWait as ssw,
  serialize,
  deserialize,
  serializePayload,
} from '@wormhole-foundation/sdk';
import * as testing from '@wormhole-foundation/sdk-definitions/testing';
import { SolanaAddress, SolanaSendSigner, SolanaUnsignedTransaction } from '@wormhole-foundation/sdk-solana';
import { NTT, SolanaNtt } from '@wormhole-foundation/sdk-solana-ntt';
import {
  createSetEvmAddresses,
  fetchTransactionLogs,
  getWormholeContext,
  LiteSVMProviderExt,
  loadKeypair,
} from '../test-utils';
import { fromWorkspace } from 'anchor-litesvm';
import {
  createAssociatedTokenAccountInstruction,
  createMintToInstruction,
  createSetAuthorityInstruction,
  getAssociatedTokenAddressSync,
} from '@solana/spl-token';
import NodeWallet from '@coral-xyz/anchor/dist/cjs/nodewallet';
import { utils } from 'web3';
import { BN, Program } from '@coral-xyz/anchor';
import { Earn } from '../../target/types/earn';
const EARN_IDL = require('../../target/idl/earn.json');

const TOKEN_PROGRAM = spl.TOKEN_2022_PROGRAM_ID;

const config = {
  GUARDIAN_KEY: 'cfb12303a19cde580bb4dd771639b0d26bc68353645571a8cff516ab2ee113a0',
  CORE_BRIDGE_ADDRESS: 'worm2ZoG2kUd4vFXhvjh93UUH596ayRfgQ2MgjNMTth',
  PORTAL_PROGRAM_ID: new PublicKey('mzp1q2j5Hr1QuLC3KFBCAUz5aUckT6qyuZKZ3WJnMmY'),
  EARN_PROGRAM: new PublicKey('MzeRokYa9o1ZikH6XHRiSS5nD8mNjZyHpLCBRTBSY4c'),
  WORMHOLE_PID: new PublicKey('worm2ZoG2kUd4vFXhvjh93UUH596ayRfgQ2MgjNMTth'),
  WORMHOLE_BRIDGE_CONFIG: new PublicKey('2yVjuQwpsvdsrywzsJJVs9Ueh4zayyo5DYJbBNc3DDpn'),
  WORMHOLE_BRIDGE_FEE_COLLECTOR: new PublicKey('9bFNrXNb2WTx8fMHXCheaZqkLZ3YCCaiqTftHxeintHy'),
  EVM_M: '0x866A2BF4E572CbcF37D5071A7a58503Bfb36be1b',
  EVM_WRAPPED_M: '0x437cc33344a0B27A429f795ff6B469C72698B291',
  EARN_GLOBAL_ACCOUNT: PublicKey.findProgramAddressSync(
    [Buffer.from('global')],
    new PublicKey('MzeRokYa9o1ZikH6XHRiSS5nD8mNjZyHpLCBRTBSY4c'),
  )[0],
};

describe('Portal unit tests', () => {
  let ntt: SolanaNtt<'Devnet', 'Solana'>;
  let signer: Signer;
  let sender: AccountAddress<'Solana'>;
  let multisig = Keypair.generate();

  let tokenAccount: PublicKey;
  const mint = loadKeypair('tests/keys/mint.json');
  const tokenAddress = mint.publicKey.toBase58();

  const payer = loadKeypair('tests/keys/user.json');
  const admin = loadKeypair('tests/keys/admin.json');
  const owner = payer;

  const svm = fromWorkspace('').withSplPrograms().withBuiltins().withSysvars().withBlockhashCheck(false);

  // Wormhole program
  svm.addProgramFromFile(config.WORMHOLE_PID, 'tests/programs/core_bridge.so');

  // Add necessary wormhole accounts
  svm.setAccount(config.WORMHOLE_BRIDGE_CONFIG, {
    executable: false,
    owner: config.WORMHOLE_PID,
    lamports: 1057920,
    data: Buffer.from('BAAAACQWCRUAAAAAgFEBAGQAAAAAAAAA', 'base64'),
  });

  svm.setAccount(config.WORMHOLE_BRIDGE_FEE_COLLECTOR, {
    executable: false,
    owner: new PublicKey('11111111111111111111111111111111'),
    lamports: 2350640070,
    data: Buffer.from([]),
  });

  const gaurdianSet0 = new PublicKey('DS7qfSAgYsonPpKoAjcGhX9VFjXdGkiHjEDkTidf8H2P');
  svm.setAccount(gaurdianSet0, {
    executable: false,
    owner: config.WORMHOLE_PID,
    lamports: 21141440,
    data: Buffer.from('AAAAAAEAAAC++kKdV80Yt/ik2RotqatK8F0PvkPJm2EAAAAA', 'base64'),
  });

  const programData = new PublicKey(
    PublicKey.findProgramAddressSync(
      [config.PORTAL_PROGRAM_ID.toBytes()],
      new PublicKey('BPFLoaderUpgradeab1e11111111111111111111111'),
    )[0],
  );
  svm.setAccount(programData, {
    executable: false,
    owner: new PublicKey('BPFLoaderUpgradeab1e11111111111111111111111'),
    lamports: 21141440,
    data: Buffer.from('AwAAAAAAAAAAAAAAAQa4yslYf5U3dUpgue6krXRMhOaQBUhVFoaJfBigRtkS', 'base64'),
  });

  // Create an anchor provider from the liteSVM instance
  const provider = new LiteSVMProviderExt(svm, new NodeWallet(payer));
  const connection = provider.connection;
  const earn = new Program<Earn>(EARN_IDL, config.EARN_PROGRAM, provider);

  const { ctx, ...wc } = getWormholeContext(connection);

  beforeAll(async () => {
    svm.airdrop(payer.publicKey, BigInt(10 * LAMPORTS_PER_SOL));
    svm.airdrop(admin.publicKey, BigInt(10 * LAMPORTS_PER_SOL));
    signer = new SolanaSendSigner(connection, 'Solana', payer, false, {});
    sender = Wormhole.parseAddress('Solana', signer.address());

    const mintLen = spl.getMintLen([]);
    const lamports = await connection.getMinimumBalanceForRentExemption(mintLen);

    const tx = new Transaction().add(
      SystemProgram.createAccount({
        fromPubkey: payer.publicKey,
        newAccountPubkey: mint.publicKey,
        space: mintLen,
        lamports,
        programId: TOKEN_PROGRAM,
      }),
      spl.createInitializeMintInstruction(mint.publicKey, 9, owner.publicKey, null, TOKEN_PROGRAM),
    );

    await provider.sendAndConfirm!(tx, [payer, mint]);

    tokenAccount = spl.getAssociatedTokenAddressSync(mint.publicKey, payer.publicKey, false, TOKEN_PROGRAM);

    // Mint tokens to payer
    const mintTx = new Transaction().add(
      spl.createAssociatedTokenAccountInstruction(
        payer.publicKey,
        tokenAccount,
        payer.publicKey,
        mint.publicKey,
        TOKEN_PROGRAM,
      ),
      createMintToInstruction(mint.publicKey, tokenAccount, owner.publicKey, 10_000_000n, undefined, TOKEN_PROGRAM),
    );

    await provider.sendAndConfirm!(mintTx, [payer, owner]);

    // contract client
    ntt = new SolanaNtt(
      'Devnet',
      'Solana',
      connection,
      {
        ...ctx.config.contracts,
        ntt: {
          token: tokenAddress,
          manager: config.PORTAL_PROGRAM_ID.toBase58(),
          transceiver: {
            wormhole: config.PORTAL_PROGRAM_ID.toBase58(),
          },
        },
      },
      '3.0.0',
    );
  });

  describe('Initialize', () => {
    test('initialize multisig', async () => {
      // Create multisig and set authority
      const multiSigTx = new Transaction().add(
        SystemProgram.createAccount({
          fromPubkey: payer.publicKey,
          newAccountPubkey: multisig.publicKey,
          space: spl.MULTISIG_SIZE,
          lamports: await spl.getMinimumBalanceForRentExemptMultisig(connection),
          programId: TOKEN_PROGRAM,
        }),
        spl.createInitializeMultisigInstruction(
          multisig.publicKey,
          [owner.publicKey, ntt.pdas.tokenAuthority()],
          1,
          TOKEN_PROGRAM,
        ),
        createSetAuthorityInstruction(
          mint.publicKey,
          owner.publicKey,
          spl.AuthorityType.MintTokens,
          multisig.publicKey,
          [],
          TOKEN_PROGRAM,
        ),
      );

      await provider.sendAndConfirm!(multiSigTx, [payer, owner, multisig]);
    });
    test('initialize portal', async () => {
      // init
      const initTxs = ntt.initialize(sender, {
        mint: mint.publicKey,
        outboundLimit: 1000000n,
        mode: 'burning',
        multisig: multisig.publicKey,
      });
      // TODO: creating the LUT throws an error due to recent slot checks
      async function* onlyInit() {
        yield (await initTxs.next()).value as SolanaUnsignedTransaction<'Devnet', 'Solana'>;
      }
      await ssw(ctx, onlyInit(), signer);

      // set evm destination addresses
      const tx = new Transaction().add(
        createSetEvmAddresses(config.PORTAL_PROGRAM_ID, owner.publicKey, config.EVM_M, config.EVM_WRAPPED_M),
      );
      await provider.sendAndConfirm!(tx, [owner]);

      // register
      const registerTxs = ntt.registerWormholeTransceiver({
        payer: new SolanaAddress(payer.publicKey),
        owner: new SolanaAddress(payer.publicKey),
      });
      await ssw(ctx, registerTxs, signer);

      // Set Wormhole xcvr peer
      const setXcvrPeerTxs = ntt.setWormholeTransceiverPeer(wc.remoteXcvr, sender);
      await ssw(ctx, setXcvrPeerTxs, signer);

      // Set manager peer
      const setPeerTxs = ntt.setPeer(wc.remoteMgr, 9, 1000000n, sender);
      await ssw(ctx, setPeerTxs, signer);
    });
    test('initialize earn', async () => {
      await earn.methods
<<<<<<< HEAD
        .initialize(
          Keypair.generate().publicKey,
          new BN(1_000_000_000_000),
          new BN(0)
        )
        .accounts({
          globalAccount: EARN_GLOBAL_ACCOUNT,
          mint: mint.publicKey,
=======
        .initialize(mint.publicKey, Keypair.generate().publicKey, new BN(1_000_000_000_000), new BN(0))
        .accounts({
          globalAccount: config.EARN_GLOBAL_ACCOUNT,
>>>>>>> 34e35ac1
          admin: admin.publicKey,
        })
        .signers([admin])
        .rpc();
    });
  });

  describe('Sending', () => {
    test('can send tokens', async () => {
      const amount = 100_000n;
      const sender = Wormhole.parseAddress('Solana', signer.address());
      const receiver = testing.utils.makeUniversalChainAddress('Ethereum');

      const outboxItem = Keypair.generate();
      const xferTxs = ntt.transfer(
        sender,
        amount,
        receiver,
        { queue: false, automatic: false, gasDropoff: 0n },
        outboxItem,
      );
      await ssw(ctx, xferTxs, signer);

      // assert that released bitmap has transceiver bits set
      const outboxItemInfo = await ntt.program.account.outboxItem.fetch(outboxItem.publicKey);
      expect(outboxItemInfo.released.map.bitLength()).toBe(1);

      const [wormholeMessage] = PublicKey.findProgramAddressSync(
        [Buffer.from('message'), outboxItem.publicKey.toBytes()],
        config.PORTAL_PROGRAM_ID,
      );

      const unsignedVaa = await wc.coreBridge.parsePostMessageAccount(wormholeMessage);
      const payloadHex = Buffer.from(unsignedVaa.payload).toString('hex').slice(272);
      const payloadAmount = BigInt('0x' + payloadHex.slice(10, 26));

      // assert that amount is what we expect
      expect(payloadAmount.toString()).toBe('10000');

      // get from balance
      const tokenAccountInfo = await connection.getAccountInfo(tokenAccount);
      const parsedTokenAccount = spl.unpackAccount(tokenAccount, tokenAccountInfo, TOKEN_PROGRAM);
      expect(parsedTokenAccount.amount).toBe(9900000n);
    });
  });

  describe('Receiving', () => {
    let guardians = new testing.mocks.MockGuardians(0, [config.GUARDIAN_KEY]);
    let emitter = new testing.mocks.MockEmitter(wc.remoteXcvr.address as UniversalAddress, 'Ethereum', 0n);

    // transfer payload builder with custom additional data
    let sequenceCount = 0;
    const transferPayload = (additionalPayload: string) => {
      return {
        sourceNttManager: wc.remoteMgr.address as UniversalAddress,
        recipientNttManager: new UniversalAddress(ntt.program.programId.toBytes()),
        nttManagerPayload: {
          id: encoding.bytes.encode((sequenceCount++).toString().padEnd(32, '0')),
          sender: new UniversalAddress('FACE'.padStart(64, '0')),
          payload: {
            trimmedAmount: {
              amount: 10_000n,
              decimals: 8,
            },
            sourceToken: new UniversalAddress('FAFA'.padStart(64, '0')),
            recipientAddress: new UniversalAddress(payer.publicKey.toBytes()),
            recipientChain: 'Solana',
            additionalPayload: Buffer.from(additionalPayload.slice(2), 'hex'),
          },
        },
        transceiverPayload: new Uint8Array(),
      } as const;
    };

    let inboxItem: PublicKey;

    const redeem = (remaining_accounts: AccountMeta[], additionalPayload?: string) => {
      additionalPayload ??= utils.encodePacked(
        { type: 'uint64', value: 1_000_000_000_001n }, // index
        { type: 'bytes32', value: '0x866A2BF4E572CbcF37D5071A7a58503Bfb36be1b' }, // destination
      );

      const serialized = serializePayload('Ntt:WormholeTransfer', transferPayload(additionalPayload));

      const published = emitter.publishMessage(0, serialized, 200);
      const rawVaa = guardians.addSignatures(published, [0]);
      const vaa = deserialize('Ntt:WormholeTransfer', serialize(rawVaa));
      const redeemTxs = ntt.redeem([vaa], sender, multisig.publicKey);

      const pdas = NTT.pdas(config.PORTAL_PROGRAM_ID);
      inboxItem = pdas.inboxItemAccount(vaa.emitterChain, vaa.payload.nttManagerPayload);

      // return custom generator where the redeem ix has the desired remaining accounts
      return async function* redeemTxns() {
        let i = 0;
        for await (const tx of redeemTxs) {
          if (++i === 3) {
            const t = tx.transaction.transaction as VersionedTransaction;

            const ixs = t.message.compiledInstructions.map(
              (ix) =>
                new TransactionInstruction({
                  programId: t.message.staticAccountKeys[ix.programIdIndex],
                  keys: ix.accountKeyIndexes.map((idx) => ({
                    pubkey: t.message.staticAccountKeys[idx],
                    isSigner: t.message.isAccountSigner(idx),
                    isWritable: t.message.isAccountWritable(idx),
                  })),
                  data: Buffer.from(ix.data),
                }),
            );

            ixs[ixs.length - 1].keys.push(...remaining_accounts);

            const redeemTx = new Transaction().add(...ixs);
            redeemTx.feePayer = owner.publicKey;
            yield ntt.createUnsignedTx({ transaction: redeemTx }, 'Ntt.Redeem');
          } else {
            yield tx;
          }
        }
      };
    };

    it('tokens (no remaining accounts)', async () => {
      const getRedeemTxns = redeem([]);
      try {
        await ssw(ctx, getRedeemTxns(), signer);
        fail('Expected transaction to fail');
      } catch (e: any) {
        expect(e.message).toContain('Error Code: InvalidRemainingAccount');
      }
    });

    it('tokens (with remaining accounts)', async () => {
      const getRedeemTxns = redeem([
        {
          pubkey: config.EARN_PROGRAM,
          isSigner: false,
          isWritable: false,
        },
        {
          pubkey: config.EARN_GLOBAL_ACCOUNT,
          isSigner: false,
          isWritable: true,
        },
      ]);

      const txIds = await ssw(ctx, getRedeemTxns(), signer);
      const logs = await fetchTransactionLogs(provider, txIds[txIds.length - 1].txid);
      expect(logs).toContain(
        // bridge event log
        'Program data: bEUUGiR+tFmghgEAAAAAAICWmAAAAAAAAAAAAAAAAAAAAAAAAAAAAAAAAAAAAAAAAAAAAAAA+s4GuMrJWH+VN3VKYLnupK10TITmkAVIVRaGiXwYoEbZEgIA',
      );
      expect(logs).toContain('Program log: Index update: 1000000000001 | root update: false');

      // verify data was propagated
      const global = await earn.account.global.fetch(config.EARN_GLOBAL_ACCOUNT);
      expect(global.index.toString()).toBe('1000000000001');

      // verify inbox item was released
      const item = await ntt.program.account.inboxItem.fetch(inboxItem);
      expect(JSON.stringify(item.releaseStatus.released)).toBeDefined();
    });

    it('tokens (incorrect remaining accounts)', async () => {
      const getRedeemTxns = redeem([
        {
          pubkey: config.PORTAL_PROGRAM_ID, // incorrect
          isSigner: false,
          isWritable: false,
        },
        {
          pubkey: config.EARN_GLOBAL_ACCOUNT,
          isSigner: false,
          isWritable: true,
        },
      ]);

      try {
        await ssw(ctx, getRedeemTxns(), signer);
        fail('Expected transaction to fail');
      } catch (e: any) {
        expect(e.message).toContain('Error Code: InvalidRemainingAccount');
      }
    });

    it('tokens with merkle roots', async () => {
      const additionalPayload = utils.encodePacked(
        // index
        { type: 'uint64', value: 123456 },
        {
          // destination
          type: 'bytes32',
          value: '0x866A2BF4E572CbcF37D5071A7a58503Bfb36be1b',
        },
        {
          // earner root
          type: 'bytes32',
          value: '0x1111111111111111111111111111111111111111',
        },
      );

      const getRedeemTxns = redeem(
        [
          {
            pubkey: config.EARN_PROGRAM,
            isSigner: false,
            isWritable: false,
          },
          {
            pubkey: config.EARN_GLOBAL_ACCOUNT,
            isSigner: false,
            isWritable: true,
          },
        ],
        additionalPayload,
      );

      const txIds = await ssw(ctx, getRedeemTxns(), signer);
      const logs = await fetchTransactionLogs(provider, txIds[txIds.length - 1].txid);
      expect(logs).toContain('Program log: Index update: 123456 | root update: true');
    });
  });

  describe('Mint', () => {
    it('can mint independently', async () => {
      const recipient = Keypair.generate();
      const associatedToken = getAssociatedTokenAddressSync(mint.publicKey, recipient.publicKey, false, TOKEN_PROGRAM);

      const tx = new Transaction().add(
        createAssociatedTokenAccountInstruction(
          payer.publicKey,
          associatedToken,
          recipient.publicKey,
          mint.publicKey,
          TOKEN_PROGRAM,
        ),
        createMintToInstruction(mint.publicKey, associatedToken, multisig.publicKey, 1, [owner], TOKEN_PROGRAM),
      );

      await provider.sendAndConfirm!(tx, [payer, owner]);

      const tokenAccountInfo = await connection.getAccountInfo(associatedToken);
      const parsedTokenAccount = spl.unpackAccount(tokenAccount, tokenAccountInfo, TOKEN_PROGRAM);
      expect(parsedTokenAccount.amount).toBe(1n);
    });
  });
});<|MERGE_RESOLUTION|>--- conflicted
+++ resolved
@@ -246,7 +246,6 @@
     });
     test('initialize earn', async () => {
       await earn.methods
-<<<<<<< HEAD
         .initialize(
           Keypair.generate().publicKey,
           new BN(1_000_000_000_000),
@@ -255,11 +254,6 @@
         .accounts({
           globalAccount: EARN_GLOBAL_ACCOUNT,
           mint: mint.publicKey,
-=======
-        .initialize(mint.publicKey, Keypair.generate().publicKey, new BN(1_000_000_000_000), new BN(0))
-        .accounts({
-          globalAccount: config.EARN_GLOBAL_ACCOUNT,
->>>>>>> 34e35ac1
           admin: admin.publicKey,
         })
         .signers([admin])
