--- conflicted
+++ resolved
@@ -3,7 +3,6 @@
 import { fromWorkspace, LiteSVMProvider } from 'anchor-litesvm';
 import { PublicKey, Keypair, LAMPORTS_PER_SOL, SystemProgram, Transaction } from '@solana/web3.js';
 import {
-<<<<<<< HEAD
     PublicKey,
     Keypair,
     LAMPORTS_PER_SOL,
@@ -30,52 +29,16 @@
     ExtensionType,
 } from "@solana/spl-token";
 import { randomInt } from "crypto";
-
 import { loadKeypair } from "../test-utils";
 import { Earn } from "../../target/types/earn";
 import { ExtEarn } from "../../target/types/ext_earn";
 import { MerkleTree, ProofElement } from "../merkle";
 
-const EARN_IDL = require("../../target/idl/earn.json");
-const EXT_EARN_IDL = require("../../target/idl/ext_earn.json");
-
-const EARN_PROGRAM_ID = new PublicKey(
-    "MzeRokYa9o1ZikH6XHRiSS5nD8mNjZyHpLCBRTBSY4c"
-);
-const EXT_EARN_PROGRAM_ID = new PublicKey(
-    "ATPNKbFx7D5bQaKV4YSsoQePsUpkrihHBHLzPKTPeuzL"
-);
-=======
-  ACCOUNT_SIZE,
-  ASSOCIATED_TOKEN_PROGRAM_ID,
-  TOKEN_PROGRAM_ID,
-  TOKEN_2022_PROGRAM_ID,
-  createInitializeMintInstruction,
-  createAssociatedTokenAccountInstruction,
-  getAccount,
-  getMintLen,
-  getMinimumBalanceForRentExemptMultisig,
-  getAssociatedTokenAddressSync,
-  createInitializeAccountInstruction,
-  createInitializeMultisigInstruction,
-  createMintToCheckedInstruction,
-  getAccountLen,
-  createInitializeImmutableOwnerInstruction,
-  ExtensionType,
-} from '@solana/spl-token';
-import { randomInt } from 'crypto';
-
-import { loadKeypair } from '../test-utils';
-import { Earn } from '../../target/types/earn';
-import { ExtEarn } from '../../target/types/ext_earn';
-import { MerkleTree, ProofElement } from '../../sdk/src/merkle';
-
 const EARN_IDL = require('../../target/idl/earn.json');
 const EXT_EARN_IDL = require('../../target/idl/ext_earn.json');
 
 const EARN_PROGRAM_ID = new PublicKey('MzeRokYa9o1ZikH6XHRiSS5nD8mNjZyHpLCBRTBSY4c');
 const EXT_EARN_PROGRAM_ID = new PublicKey('wMXX1K1nca5W4pZr1piETe78gcAVVrEFi9f4g46uXko');
->>>>>>> 34e35ac1
 // Unit tests for ext earn program
 
 const ZERO_WORD = new Array(32).fill(0);
@@ -304,7 +267,6 @@
   expect(balance.toString()).toEqual(expectedBalance.toString());
 };
 
-<<<<<<< HEAD
 const closeTokenAccount = async (owner: Keypair, tokenAccount: PublicKey) => {
     const closeIx = createCloseAccountInstruction(
         tokenAccount,
@@ -342,16 +304,6 @@
         mintAuthority, // freeze authority
         tokenProgram
     );
-=======
-const createATA = async (mint: PublicKey, owner: PublicKey) => {
-  const tokenAccount = getAssociatedTokenAddressSync(
-    mint,
-    owner,
-    true,
-    TOKEN_2022_PROGRAM_ID,
-    ASSOCIATED_TOKEN_PROGRAM_ID,
-  );
->>>>>>> 34e35ac1
 
   const createATA = createAssociatedTokenAccountInstruction(
     admin.publicKey, // payer
@@ -542,7 +494,6 @@
 };
 
 // instruction convenience functions for earn program
-<<<<<<< HEAD
 const prepEarnInitialize = (signer: Keypair, mint: PublicKey) => {
     // Get the global PDA
     const globalAccount = getEarnGlobalAccount();
@@ -553,22 +504,10 @@
     accounts.globalAccount = globalAccount;
     accounts.mint = mint;
     accounts.systemProgram = SystemProgram.programId;
-=======
-const prepEarnInitialize = (signer: Keypair) => {
-  // Get the global PDA
-  const globalAccount = getEarnGlobalAccount();
-
-  // Populate accounts for the instruction
-  accounts = {};
-  accounts.admin = signer.publicKey;
-  accounts.globalAccount = globalAccount;
-  accounts.systemProgram = SystemProgram.programId;
->>>>>>> 34e35ac1
 
   return { globalAccount };
 };
 
-<<<<<<< HEAD
 const initializeEarn = async (
     mint: PublicKey,
     earnAuthority: PublicKey,
@@ -584,18 +523,6 @@
         .accounts({ ...accounts })
         .signers([admin])
         .rpc();
-=======
-const initializeEarn = async (mint: PublicKey, earnAuthority: PublicKey, initialIndex: BN, claimCooldown: BN) => {
-  // Setup the instruction
-  const { globalAccount } = prepEarnInitialize(admin);
-
-  // Send the transaction
-  await earn.methods
-    .initialize(mint, earnAuthority, initialIndex, claimCooldown)
-    .accounts({ ...accounts })
-    .signers([admin])
-    .rpc();
->>>>>>> 34e35ac1
 
   return globalAccount;
 };
@@ -1090,8 +1017,7 @@
     .signers([earner])
     .rpc();
 
-<<<<<<< HEAD
-    return { earnerAccount };
+  return { earnerAccount };
 }
 
 const prepWrap = async (signer: Keypair, fromMTokenAccount?: PublicKey, toExtTokenAccount?: PublicKey, vaultMTokenAccount?: PublicKey) => {
@@ -1121,43 +1047,7 @@
 const wrap = async (user: Keypair, amount: BN) => {
     // Setup the instruction
     const { vaultMTokenAccount, fromMTokenAccount, toExtTokenAccount } = await prepWrap(user);
-=======
-  return { earnerAccount };
-};
-
-const prepWrap = async (
-  signer: Keypair,
-  userMTokenAccount?: PublicKey,
-  userExtTokenAccount?: PublicKey,
-  vaultMTokenAccount?: PublicKey,
-) => {
-  // Get the M vault pda
-  const mVault = getMVault();
-
-  // Populate accounts
-  accounts = {};
-  accounts.signer = signer.publicKey;
-  accounts.mMint = mMint.publicKey;
-  accounts.extMint = extMint.publicKey;
-  accounts.globalAccount = getExtGlobalAccount();
-  accounts.mVault = mVault;
-  accounts.extMintAuthority = getExtMintAuthority();
-  accounts.userMTokenAccount = userMTokenAccount ?? (await getATA(mMint.publicKey, signer.publicKey));
-  accounts.userExtTokenAccount = userExtTokenAccount ?? (await getATA(extMint.publicKey, signer.publicKey));
-  accounts.vaultMTokenAccount = vaultMTokenAccount ?? (await getATA(mMint.publicKey, mVault));
-  accounts.token2022 = TOKEN_2022_PROGRAM_ID;
-
-  return {
-    vaultMTokenAccount: accounts.vaultMTokenAccount,
-    userMTokenAccount: accounts.userMTokenAccount,
-    userExtTokenAccount: accounts.userExtTokenAccount,
-  };
-};
-
-const wrap = async (user: Keypair, amount: BN) => {
-  // Setup the instruction
-  const { vaultMTokenAccount, userMTokenAccount, userExtTokenAccount } = await prepWrap(user);
->>>>>>> 34e35ac1
+
 
   // Send the instruction
   await extEarn.methods
@@ -1166,7 +1056,6 @@
     .signers([user])
     .rpc();
 
-<<<<<<< HEAD
     return { vaultMTokenAccount, fromMTokenAccount, toExtTokenAccount };
 };
 
@@ -1197,43 +1086,6 @@
 const unwrap = async (user: Keypair, amount: BN) => {
     // Setup the instruction
     const { vaultMTokenAccount, toMTokenAccount, fromExtTokenAccount } = await prepUnwrap(user);
-=======
-  return { vaultMTokenAccount, userMTokenAccount, userExtTokenAccount };
-};
-
-const prepUnwrap = async (
-  signer: Keypair,
-  userMTokenAccount?: PublicKey,
-  userExtTokenAccount?: PublicKey,
-  vaultMTokenAccount?: PublicKey,
-) => {
-  // Get m vault pda
-  const mVault = getMVault();
-
-  // Populate accounts
-  accounts = {};
-  accounts.signer = signer.publicKey;
-  accounts.mMint = mMint.publicKey;
-  accounts.extMint = extMint.publicKey;
-  accounts.globalAccount = getExtGlobalAccount();
-  accounts.mVault = mVault;
-  accounts.extMintAuthority = getExtMintAuthority();
-  accounts.userMTokenAccount = userMTokenAccount ?? (await getATA(mMint.publicKey, signer.publicKey));
-  accounts.userExtTokenAccount = userExtTokenAccount ?? (await getATA(extMint.publicKey, signer.publicKey));
-  accounts.vaultMTokenAccount = vaultMTokenAccount ?? (await getATA(mMint.publicKey, mVault));
-  accounts.token2022 = TOKEN_2022_PROGRAM_ID;
-
-  return {
-    vaultMTokenAccount: accounts.vaultMTokenAccount,
-    userMTokenAccount: accounts.userMTokenAccount,
-    userExtTokenAccount: accounts.userExtTokenAccount,
-  };
-};
-
-const unwrap = async (user: Keypair, amount: BN) => {
-  // Setup the instruction
-  const { vaultMTokenAccount, userMTokenAccount, userExtTokenAccount } = await prepUnwrap(user);
->>>>>>> 34e35ac1
 
   // Send the instruction
   await extEarn.methods
@@ -1242,11 +1094,7 @@
     .signers([user])
     .rpc();
 
-<<<<<<< HEAD
     return { vaultMTokenAccount, toMTokenAccount, fromExtTokenAccount };
-=======
-  return { vaultMTokenAccount, userMTokenAccount, userExtTokenAccount };
->>>>>>> 34e35ac1
 };
 
 const prepRemoveOrphanedEarner = (signer: Keypair, earnerATA: PublicKey, earnManager: PublicKey) => {
@@ -1446,7 +1294,6 @@
       });
     });
 
-<<<<<<< HEAD
     describe("admin instruction unit tests", () => {
 
         describe("initialize unit tests", () => {
@@ -1599,37 +1446,6 @@
                     extMintAuthorityBump,
                 });
             });
-=======
-    describe('set_earn_authority unit tests', () => {
-      // test cases
-      //   [X] given the admin signs the transaction
-      //      [X] the earn authority is updated
-      //   [X] given a non-admin signs the transaction
-      //      [X] the transaction reverts with a not authorized error
-
-      beforeEach(async () => {
-        // Initialize the program
-        await initializeExt(earnAuthority.publicKey);
-      });
-
-      test('Admin can set new earn authority', async () => {
-        // Setup new earn authority
-        const newEarnAuthority = new Keypair();
-
-        // Setup the instruction
-        const { globalAccount } = prepSetEarnAuthority(admin);
-
-        // Send the transaction
-        await extEarn.methods
-          .setEarnAuthority(newEarnAuthority.publicKey)
-          .accounts({ ...accounts })
-          .signers([admin])
-          .rpc();
-
-        // Verify the global state was updated
-        await expectExtGlobalState(globalAccount, {
-          earnAuthority: newEarnAuthority.publicKey,
->>>>>>> 34e35ac1
         });
       });
 
@@ -1966,7 +1782,6 @@
           timestamp: startTime,
         });
 
-<<<<<<< HEAD
         describe("claim_for unit tests", () => {
             // test cases
             // [X] given the earn authority does not sign the transaction
@@ -2643,15 +2458,8 @@
                 );
 
             });
-=======
-        // Confirm the state of the EarnGlobal account before the sync
-        await expectEarnGlobalState(getEarnGlobalAccount(), {
-          index: newIndex,
-          timestamp: currentTime(),
-        });
->>>>>>> 34e35ac1
-
-        // Send the transaction
+
+          // Send the transaction
         await extEarn.methods
           .sync()
           .accounts({ ...accounts })
@@ -4102,7 +3910,6 @@
           recipientTokenAccount: startRecipientAccount,
         });
 
-<<<<<<< HEAD
         describe("wrap unit tests", () => {
             // test cases
             // [X] given the m mint account does not match the one stored in the global account
@@ -4368,31 +4175,6 @@
                 await expectTokenBalance(vaultMTokenAccount, wrapAmount);
                 await expectTokenBalance(toExtTokenAccount, wrapAmount);
             });
-=======
-        // Send the instruction
-        await extEarn.methods
-          .setRecipient()
-          .accounts({ ...accounts })
-          .signers([earnerOne])
-          .rpc();
-
-        // Check that the recipient token account was updated
-        await expectEarnerState(earnerAccount, {
-          recipientTokenAccount: undefined,
-        });
-      });
-
-      // given the new recipient token account is None
-      // given the earn manager signs the transaction
-      // it updates the recipient account to None
-      test('Earn manager signs, new recipient tokenaccount is None (default) - success', async () => {
-        // Setup the instruction
-        const { earnerAccount } = await prepSetRecipient(earnManagerOne, earnerOne.publicKey, null);
-
-        // Check the starting value
-        await expectEarnerState(earnerAccount, {
-          recipientTokenAccount: startRecipientAccount,
->>>>>>> 34e35ac1
         });
 
         // Send the instruction
@@ -4402,7 +4184,6 @@
           .signers([earnManagerOne])
           .rpc();
 
-<<<<<<< HEAD
         describe("unwrap unit tests", () => {
             const wrappedAmount = new BN(50_000_000);
             beforeEach(async () => {
@@ -4675,121 +4456,6 @@
                 await expectTokenBalance(vaultMTokenAccount, wrappedAmount.add(wrappedAmount).sub(unwrapAmount));
                 await expectTokenBalance(fromExtTokenAccount, wrappedAmount.sub(unwrapAmount));
             });
-=======
-        // Check that the recipient token account was updated
-        await expectEarnerState(earnerAccount, {
-          recipientTokenAccount: undefined,
-        });
-      });
-
-      // given the transaction is not signed by the earner or the earn manager
-      // it reverts with a NotAuthorized error
-      test('Neither earner nor earn manager signs the transaction - reverts', async () => {
-        // Setup the instruction to change the recipient account back to the default
-        await prepSetRecipient(nonAdmin, earnerOne.publicKey, null);
-
-        // Send the instruction
-        // Expect revert with a NotAuthorized error
-        await expectAnchorError(
-          extEarn.methods
-            .setRecipient()
-            .accounts({ ...accounts })
-            .signers([nonAdmin])
-            .rpc(),
-          'NotAuthorized',
-        );
-      });
-
-      // given a recipient token account is provided
-      // given the recipient token account is for the wrong mint
-      // it reverts with a ConstraintTokenMint error
-      test('Recipient token account is for the wrong mint - reverts', async () => {
-        // Create an ATA for the wrong mint (M mint instead of EXT mint)
-        const wrongMintATA = await getATA(mMint.publicKey, earnerOne.publicKey);
-
-        // Setup the instruction
-        await prepSetRecipient(earnerOne, earnerOne.publicKey, wrongMintATA);
-
-        // Attempt to send the transaction
-        // Expect a ConstraintTokenMint error
-        await expectAnchorError(
-          extEarn.methods
-            .setRecipient()
-            .accounts({ ...accounts })
-            .signers([earnerOne])
-            .rpc(),
-          'ConstraintTokenMint',
-        );
-      });
-
-      // given a recipient token account is provided
-      // given the recipient token account has a Mutable owner
-      // it reverts with a MutableOwner error
-      test('Recipient token account has a mutable owner - reverts', async () => {
-        // Create a token account manually, which will not have the immutable owner extension
-        const { tokenAccount: mutableTokenAccount } = await createTokenAccount(extMint.publicKey, earnerOne.publicKey);
-
-        // Setup the instruction
-        await prepSetRecipient(earnerOne, earnerOne.publicKey, mutableTokenAccount);
-
-        // Attempt to send the transaction
-        // Expect a MutableOwner error
-        await expectAnchorError(
-          extEarn.methods
-            .setRecipient()
-            .accounts({ ...accounts })
-            .signers([earnerOne])
-            .rpc(),
-          'MutableOwner',
-        );
-      });
-
-      // given a recipient token account is provided
-      // given the recipient token account is valid
-      // given the earner signs the transaction
-      // it updates the earner's recipient token account to the provided token account
-      test('Earner signs, new recipient token account provided - success', async () => {
-        // Get the ATA for the recipient (use yieldRecipient as the recipient)
-        const recipientATA = await getATA(extMint.publicKey, yieldRecipient.publicKey);
-
-        // Setup the instruction
-        const { earnerAccount } = await prepSetRecipient(earnerOne, earnerOne.publicKey, recipientATA);
-
-        // Send the instruction
-        await extEarn.methods
-          .setRecipient()
-          .accounts({ ...accounts })
-          .signers([earnerOne])
-          .rpc();
-
-        // Check that the recipient token account was updated correctly
-        await expectEarnerState(earnerAccount, {
-          recipientTokenAccount: recipientATA,
-        });
-      });
-
-      // given a recipient token account is provided
-      // given the recipient token account is validr
-      // given the earn manager signs the transaction
-      // it updates the earner's recipient token account to the provided token account
-      test('Earn manager signs, new recipient token account provided - success', async () => {
-        // Get the ATA for the recipient (using yieldRecipient as the recipient)
-        const recipientATA = await getATA(extMint.publicKey, yieldRecipient.publicKey);
-
-        // Setup the instruction
-        const { earnerAccount } = await prepSetRecipient(earnManagerOne, earnerOne.publicKey, recipientATA);
-
-        // Send the instruction
-        await extEarn.methods
-          .setRecipient()
-          .accounts({ ...accounts })
-          .signers([earnManagerOne])
-          .rpc();
-
-        // Check that the recipient token account was updated correctly
-        await expectEarnerState(earnerAccount, {
-          recipientTokenAccount: recipientATA,
->>>>>>> 34e35ac1
         });
       });
     });
