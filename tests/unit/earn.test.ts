import { Program, AnchorError, BN } from '@coral-xyz/anchor';
import { LiteSVM } from 'litesvm';
import { fromWorkspace, LiteSVMProvider } from 'anchor-litesvm';
import { PublicKey, Keypair, LAMPORTS_PER_SOL, SystemProgram, Transaction } from '@solana/web3.js';
import {
  ACCOUNT_SIZE,
  ASSOCIATED_TOKEN_PROGRAM_ID,
  TOKEN_2022_PROGRAM_ID,
  createInitializeMintInstruction,
  createAssociatedTokenAccountInstruction,
  getAccount,
  getMintLen,
  getMinimumBalanceForRentExemptMultisig,
  getAssociatedTokenAddressSync,
  createInitializeAccountInstruction,
  createInitializeMultisigInstruction,
  createMintToCheckedInstruction,
  getAccountLen,
<<<<<<< HEAD
  createInitializeImmutableOwnerInstruction,
  ExtensionType,
} from '@solana/spl-token';
import { randomInt } from 'crypto';
=======
} from "@solana/spl-token";
import { randomInt } from "crypto";
>>>>>>> fc5d311b

import { MerkleTree, ProofElement } from '../../sdk/src/merkle';
import { loadKeypair } from '../test-utils';
import { Earn } from '../../target/types/earn';

const EARN_IDL = require('../../target/idl/earn.json');
const EARN_PROGRAM_ID = new PublicKey('MzeRokYa9o1ZikH6XHRiSS5nD8mNjZyHpLCBRTBSY4c');

// Unit tests for earn program

const ZERO_WORD = new Array(32).fill(0);

// Setup wallets once at the beginning of the test suite
const admin: Keypair = loadKeypair('tests/keys/admin.json');
const portal: Keypair = loadKeypair('tests/keys/admin.json');
const mint: Keypair = loadKeypair('tests/keys/mint.json');
const earnAuthority: Keypair = new Keypair();
const mintAuthority: Keypair = new Keypair();
const nonAdmin: Keypair = new Keypair();

// Create random addresses for testing
const earnerOne: Keypair = new Keypair();
const earnerTwo: Keypair = new Keypair();
const earnManagerOne: Keypair = new Keypair();
const earnManagerTwo: Keypair = new Keypair();
const nonEarnerOne: Keypair = new Keypair();
const nonEarnManagerOne: Keypair = new Keypair();
const yieldRecipient: Keypair = new Keypair();

let svm: LiteSVM;
let provider: LiteSVMProvider;
let accounts: Record<string, PublicKey | null> = {};
let earn: Program<Earn>;

// Start parameters
const initialSupply = new BN(100_000_000); // 100 tokens with 6 decimals
const initialIndex = new BN(1_000_000_000_000); // 1.0
const claimCooldown = new BN(86_400); // 1 day

// Merkle trees
let earnerMerkleTree: MerkleTree;

// Type definitions for accounts to make it easier to do comparisons

interface Global {
  admin?: PublicKey;
  earnAuthority?: PublicKey;
  mint?: PublicKey;
  index?: BN;
  timestamp?: BN;
  claimCooldown?: BN;
  maxSupply?: BN;
  maxYield?: BN;
  distributed?: BN;
  claimComplete?: boolean;
  earnerMerkleRoot?: number[];
}

interface Earner {
  lastClaimIndex?: BN;
  lastClaimTimestamp?: BN;
  user?: PublicKey;
  userTokenAccount?: PublicKey;
  bump?: number;
}

const getGlobalAccount = () => {
  const [globalAccount] = PublicKey.findProgramAddressSync([Buffer.from('global')], earn.programId);

  return globalAccount;
};

const getEarnTokenAuthority = () => {
  const [earnTokenAuthority] = PublicKey.findProgramAddressSync([Buffer.from('token_authority')], earn.programId);

  return earnTokenAuthority;
};

const getEarnerAccount = (tokenAccount: PublicKey) => {
  const [earnerAccount] = PublicKey.findProgramAddressSync(
    [Buffer.from('earner'), tokenAccount.toBuffer()],
    earn.programId,
  );

  return earnerAccount;
};

// Utility functions for the tests
const expectAccountEmpty = (account: PublicKey) => {
  const accountInfo = svm.getAccount(account);

  if (accountInfo) {
    expect(accountInfo.lamports).toBe(0);
    expect(accountInfo.data.length).toBe(0);
    expect(accountInfo.owner).toStrictEqual(SystemProgram.programId);
  }
};

const expectAnchorError = async (txResult: Promise<string>, errCode: string) => {
  try {
    await txResult;
    throw new Error('Transaction should have reverted');
  } catch (e) {
    if (!(e instanceof AnchorError)) throw new Error(`Expected AnchorError, got ${e}`);
    const err: AnchorError = e;
    expect(err.error.errorCode.code).toStrictEqual(errCode);
  }
};

const expectSystemError = async (txResult: Promise<string>) => {
  let reverted = false;
  try {
    await txResult;
  } catch (e) {
    // console.log(e.transactionMessage);
    // console.log(e.logs);
    reverted = true;
  } finally {
    expect(reverted).toBe(true);
  }
};

const expectGlobalState = async (globalAccount: PublicKey, expected: Global) => {
  const state = await earn.account.global.fetch(globalAccount);

  if (expected.earnAuthority) expect(state.earnAuthority).toEqual(expected.earnAuthority);
  if (expected.index) expect(state.index.toString()).toEqual(expected.index.toString());
  if (expected.timestamp) expect(state.timestamp.toString()).toEqual(expected.timestamp.toString());
  if (expected.claimCooldown) expect(state.claimCooldown.toString()).toEqual(expected.claimCooldown.toString());
  if (expected.maxSupply) expect(state.maxSupply.toString()).toEqual(expected.maxSupply.toString());
  if (expected.maxYield) expect(state.maxYield.toString()).toEqual(expected.maxYield.toString());
  if (expected.distributed) expect(state.distributed.toString()).toEqual(expected.distributed.toString());
  if (expected.claimComplete !== undefined) expect(state.claimComplete).toEqual(expected.claimComplete);
  if (expected.earnerMerkleRoot) expect(state.earnerMerkleRoot).toEqual(expected.earnerMerkleRoot);
};

const expectEarnerState = async (earnerAccount: PublicKey, expected: Earner) => {
  const state = await earn.account.earner.fetch(earnerAccount);

  if (expected.lastClaimIndex) expect(state.lastClaimIndex.toString()).toEqual(expected.lastClaimIndex.toString());
  if (expected.lastClaimTimestamp)
    expect(state.lastClaimTimestamp.toString()).toEqual(expected.lastClaimTimestamp.toString());
  if (expected.user) expect(state.user).toEqual(expected.user);
  if (expected.userTokenAccount) expect(state.userTokenAccount).toEqual(expected.userTokenAccount);
};

const expectTokenBalance = async (tokenAccount: PublicKey, expectedBalance: BN) => {
  const balance = (await getAccount(provider.connection, tokenAccount, undefined, TOKEN_2022_PROGRAM_ID)).amount;

  expect(balance.toString()).toEqual(expectedBalance.toString());
};

const createATA = async (mint: PublicKey, owner: PublicKey) => {
  const tokenAccount = getAssociatedTokenAddressSync(
    mint,
    owner,
    true,
    TOKEN_2022_PROGRAM_ID,
    ASSOCIATED_TOKEN_PROGRAM_ID,
  );

  const createATA = createAssociatedTokenAccountInstruction(
    admin.publicKey, // payer
    tokenAccount, // ata
    owner, // owner
    mint, // mint
    TOKEN_2022_PROGRAM_ID,
    ASSOCIATED_TOKEN_PROGRAM_ID,
  );

  let tx = new Transaction().add(createATA);

  await provider.sendAndConfirm!(tx, [admin]);

  return tokenAccount;
};

const getATA = async (mint: PublicKey, owner: PublicKey) => {
  // Check to see if the ATA already exists, if so return its key
  const tokenAccount = getAssociatedTokenAddressSync(
    mint,
    owner,
    true,
    TOKEN_2022_PROGRAM_ID,
    ASSOCIATED_TOKEN_PROGRAM_ID,
  );

  const tokenAccountInfo = svm.getAccount(tokenAccount);

  if (!tokenAccountInfo) {
    await createATA(mint, owner);
  }

  return tokenAccount;
};

const createTokenAccount = async (mint: PublicKey, owner: PublicKey) => {
  // We want to create a token account that is not the ATA
  const tokenAccount = new Keypair();

  let tx = new Transaction();
  tx.add(
    SystemProgram.createAccount({
      fromPubkey: admin.publicKey,
      newAccountPubkey: tokenAccount.publicKey,
      space: ACCOUNT_SIZE,
      lamports: await provider.connection.getMinimumBalanceForRentExemption(ACCOUNT_SIZE),
      programId: TOKEN_2022_PROGRAM_ID,
    }),
    createInitializeAccountInstruction(tokenAccount.publicKey, mint, owner, TOKEN_2022_PROGRAM_ID),
  );

  await provider.sendAndConfirm!(tx, [admin, tokenAccount]);

  return { tokenAccount: tokenAccount.publicKey };
};

const createMint = async (mint: Keypair, mintAuthority: Keypair) => {
  // Create and initialize mint account

  const mintLen = getMintLen([]);
  const mintLamports = await provider.connection.getMinimumBalanceForRentExemption(mintLen);
  const createMintAccount = SystemProgram.createAccount({
    fromPubkey: admin.publicKey,
    newAccountPubkey: mint.publicKey,
    space: mintLen,
    lamports: mintLamports,
    programId: TOKEN_2022_PROGRAM_ID,
  });

  const initializeMint = createInitializeMintInstruction(
    mint.publicKey,
    6, // decimals
    mintAuthority.publicKey, // mint authority
    null, // freeze authority
    TOKEN_2022_PROGRAM_ID,
  );

  let tx = new Transaction();
  tx.add(createMintAccount, initializeMint);

  await provider.sendAndConfirm!(tx, [admin, mint]);

  // Verify the mint was created properly
  const mintInfo = await provider.connection.getAccountInfo(mint.publicKey);
  if (!mintInfo) {
    throw new Error('Mint account was not created');
  }

  return mint.publicKey;
};

const createMintWithMultisig = async (mint: Keypair, mintAuthority: Keypair) => {
  // Create and initialize multisig mint authority on the token program
  const multisigLen = 355;
  // const multisigLamports = await provider.connection.getMinimumBalanceForRentExemption(multisigLen);
  const multisigLamports = await getMinimumBalanceForRentExemptMultisig(provider.connection);

  const createMultisigAccount = SystemProgram.createAccount({
    fromPubkey: admin.publicKey,
    newAccountPubkey: mintAuthority.publicKey,
    space: multisigLen,
    lamports: multisigLamports,
    programId: TOKEN_2022_PROGRAM_ID,
  });

  const earnTokenAuthority = getEarnTokenAuthority();

  const initializeMultisig = createInitializeMultisigInstruction(
    mintAuthority.publicKey, // account
    [portal, earnTokenAuthority],
    1,
    TOKEN_2022_PROGRAM_ID,
  );

  let tx = new Transaction();
  tx.add(createMultisigAccount, initializeMultisig);

  await provider.sendAndConfirm!(tx, [admin, mintAuthority]);

  // Create and initialize mint account

  const mintLen = getMintLen([]);
  const mintLamports = await provider.connection.getMinimumBalanceForRentExemption(mintLen);
  const createMintWithMultisigAccount = SystemProgram.createAccount({
    fromPubkey: admin.publicKey,
    newAccountPubkey: mint.publicKey,
    space: mintLen,
    lamports: mintLamports,
    programId: TOKEN_2022_PROGRAM_ID,
  });

  const initializeMint = createInitializeMintInstruction(
    mint.publicKey,
    6, // decimals
    mintAuthority.publicKey, // mint authority
    null, // freeze authority
    TOKEN_2022_PROGRAM_ID,
  );

  tx = new Transaction();
  tx.add(createMintWithMultisigAccount, initializeMint);

  await provider.sendAndConfirm!(tx, [admin, mint]);

  // Verify the mint was created properly
  const mintInfo = await provider.connection.getAccountInfo(mint.publicKey);
  if (!mintInfo) {
    throw new Error('Mint account was not created');
  }

  return mint.publicKey;
};

const mintM = async (to: PublicKey, amount: BN) => {
  const toATA: PublicKey = await getATA(mint.publicKey, to);

  const mintToInstruction = createMintToCheckedInstruction(
    mint.publicKey,
    toATA,
    mintAuthority.publicKey,
    BigInt(amount.toString()),
    6,
    [portal],
    TOKEN_2022_PROGRAM_ID,
  );

  let tx = new Transaction();
  tx.add(mintToInstruction);
  await provider.sendAndConfirm!(tx, [portal]);
};

const warp = (seconds: BN, increment: boolean) => {
  const clock = svm.getClock();
  clock.unixTimestamp = increment ? clock.unixTimestamp + BigInt(seconds.toString()) : BigInt(seconds.toString());
  svm.setClock(clock);
};

// instruction convenience functions
const prepInitialize = (signer: Keypair, mint: PublicKey) => {
  // Get the global PDA
  const globalAccount = getGlobalAccount();

  // Populate accounts for the instruction
  accounts = {};
  accounts.admin = signer.publicKey;
  accounts.globalAccount = globalAccount;
  accounts.mint = mint;
  accounts.systemProgram = SystemProgram.programId;

  return { globalAccount };
};

const initialize = async (mint: PublicKey, earnAuthority: PublicKey, initialIndex: BN, claimCooldown: BN) => {
  // Setup the instruction
  const { globalAccount } = prepInitialize(admin, mint);

  // Send the transaction
  await earn.methods
    .initialize(earnAuthority, initialIndex, claimCooldown)
    .accounts({ ...accounts })
    .signers([admin])
    .rpc();

  // Confirm the global account state
  await expectGlobalState(globalAccount, {
    admin: admin.publicKey,
    mint,
    earnAuthority,
    index: initialIndex,
    claimCooldown,
    claimComplete: true,
  });

  return globalAccount;
};

const prepSetEarnAuthority = (signer: Keypair) => {
  // Get the global PDA
  const globalAccount = getGlobalAccount();

  // Populate accounts for the instruction
  accounts = {};
  accounts.admin = signer.publicKey;
  accounts.globalAccount = globalAccount;

  return { globalAccount };
};

const prepSetClaimCooldown = (signer: Keypair) => {
  // Get the global PDA
  const globalAccount = getGlobalAccount();

  // Populate accounts for the instruction
  accounts = {};
  accounts.admin = signer.publicKey;
  accounts.globalAccount = globalAccount;

  return { globalAccount };
};

const prepPropagateIndex = (signer: Keypair) => {
  // Get the global PDA
  const globalAccount = getGlobalAccount();

  // Populate accounts
  accounts = {};
  accounts.signer = signer.publicKey;
  accounts.globalAccount = globalAccount;
  accounts.mint = mint.publicKey;

  return { globalAccount };
};

const propagateIndex = async (newIndex: BN, earnerMerkleRoot: number[] = ZERO_WORD) => {
  // Setup the instruction
  const { globalAccount } = prepPropagateIndex(portal);

  // Send the instruction
  await earn.methods
    .propagateIndex(newIndex, earnerMerkleRoot)
    .accounts({ ...accounts })
    .signers([portal])
    .rpc();

  // We don't check state here because it depends on the circumstances

  return { globalAccount };
};

const prepClaimFor = async (signer: Keypair, mint: PublicKey, earner: PublicKey) => {
  // Get the global and token authority PDAs
  const globalAccount = getGlobalAccount();
  const earnTokenAuthority = getEarnTokenAuthority();

  // Get the earner ATA
  const earnerATA = await getATA(mint, earner);

  // Get the earner account
  const earnerAccount = getEarnerAccount(earnerATA);

  // Populate accounts
  accounts = {};
  accounts.earnAuthority = signer.publicKey;
  accounts.globalAccount = globalAccount;
  accounts.earnerAccount = earnerAccount;
  accounts.mint = mint;
  accounts.mintMultisig = mintAuthority.publicKey;
  accounts.tokenAuthorityAccount = earnTokenAuthority;
  accounts.userTokenAccount = earnerATA;
  accounts.tokenProgram = TOKEN_2022_PROGRAM_ID;

  return { globalAccount, earnerAccount, earnerATA };
};

const prepCompleteClaims = (signer: Keypair) => {
  // Get the global PDA
  const globalAccount = getGlobalAccount();

  // Populate accounts
  accounts = {};
  accounts.earnAuthority = signer.publicKey;
  accounts.globalAccount = globalAccount;

  return { globalAccount };
};

const completeClaims = async () => {
  // Setup the instruction
  prepCompleteClaims(earnAuthority);

  // Send the instruction
  await earn.methods
    .completeClaims()
    .accounts({ ...accounts })
    .signers([earnAuthority])
    .rpc();
};

const prepAddRegistrarEarner = (signer: Keypair, earnerATA: PublicKey) => {
  // Get the global PDA
  const globalAccount = getGlobalAccount();

  // Get the earner account
  const earnerAccount = getEarnerAccount(earnerATA);

  // Populate accounts
  accounts = {};
  accounts.signer = signer.publicKey;
  accounts.userTokenAccount = earnerATA;
  accounts.globalAccount = globalAccount;
  accounts.earnerAccount = earnerAccount;
  accounts.systemProgram = SystemProgram.programId;

  return { globalAccount, earnerAccount };
};

const addRegistrarEarner = async (earner: PublicKey, proof: ProofElement[]) => {
  // Get the earner ATA
  const earnerATA = await getATA(mint.publicKey, earner);

  // Setup the instruction
  prepAddRegistrarEarner(nonAdmin, earnerATA);

  // Send the instruction
  await earn.methods
    .addRegistrarEarner(earner, proof)
    .accounts({ ...accounts })
    .signers([nonAdmin])
    .rpc();
};

const prepRemoveRegistrarEarner = (signer: Keypair, earnerATA: PublicKey) => {
  // Get the global PDA
  const globalAccount = getGlobalAccount();

  // Get the earner account
  const earnerAccount = getEarnerAccount(earnerATA);

  // Populate accounts
  accounts = {};
  accounts.signer = signer.publicKey;
  accounts.globalAccount = globalAccount;
  accounts.userTokenAccount = earnerATA;
  accounts.earnerAccount = earnerAccount;

  return { globalAccount, earnerAccount };
};

describe('Earn unit tests', () => {
  beforeEach(async () => {
    // Initialize the SVM instance with all necessary configurations
    svm = fromWorkspace('')
      .withSplPrograms() // Add SPL programs (including token programs)
      .withBuiltins() // Add builtin programs
      .withSysvars() // Setup standard sysvars
      .withPrecompiles() // Add standard precompiles
      .withBlockhashCheck(true); // Optional: disable blockhash checking for tests

    // Create an anchor provider from the liteSVM instance
    provider = new LiteSVMProvider(svm);

    // Create program instances
    earn = new Program<Earn>(EARN_IDL, EARN_PROGRAM_ID, provider);

    // Fund the wallets
    svm.airdrop(admin.publicKey, BigInt(10 * LAMPORTS_PER_SOL));
    svm.airdrop(portal.publicKey, BigInt(10 * LAMPORTS_PER_SOL));
    svm.airdrop(earnAuthority.publicKey, BigInt(10 * LAMPORTS_PER_SOL));
    svm.airdrop(nonAdmin.publicKey, BigInt(10 * LAMPORTS_PER_SOL));

    // Create the token mint
    await createMintWithMultisig(mint, mintAuthority);

    // Mint some tokens to have a non-zero supply
    await mintM(admin.publicKey, initialSupply);
  });

  describe('initialize unit tests', () => {
    // test cases
    //   [X] given the admin signs the transaction
    //      [X] the global account is created
    //      [X] the admin is set to the signer
    //      [X] the mint is set correctly
    //      [X] the earn authority is set correctly
    //      [X] the initial index is set correctly
    //      [X] the claim cooldown is set correctly

    // given the admin signs the transaction
    // the global account is created and configured correctly
    test('Admin can initialize earn program', async () => {
      // Setup the instruction call
      const { globalAccount } = prepInitialize(admin, mint.publicKey);

      // Create and send the transaction
      await earn.methods
<<<<<<< HEAD
        .initialize(mint.publicKey, earnAuthority.publicKey, initialIndex, claimCooldown)
=======
        .initialize(
          earnAuthority.publicKey,
          initialIndex,
          claimCooldown
        )
>>>>>>> fc5d311b
        .accounts({ ...accounts })
        .signers([admin])
        .rpc();

      // Verify the global state including zero-initialized Merkle roots
      await expectGlobalState(globalAccount, {
        admin: admin.publicKey,
        mint: mint.publicKey,
        earnAuthority: earnAuthority.publicKey,
        index: initialIndex,
        claimCooldown,
        claimComplete: true,
        earnerMerkleRoot: ZERO_WORD,
      });
    });
  });

  describe('set_earn_authority unit tests', () => {
    // test cases
    //   [X] given the admin signs the transaction
    //      [X] the earn authority is updated
    //   [X] given a non-admin signs the transaction
    //      [X] the transaction reverts with a not authorized error

    beforeEach(async () => {
      // Initialize the program
      await initialize(mint.publicKey, earnAuthority.publicKey, initialIndex, claimCooldown);
    });

    test('Admin can set new earn authority', async () => {
      // Setup new earn authority
      const newEarnAuthority = new Keypair();

      // Setup the instruction
      const { globalAccount } = prepSetEarnAuthority(admin);

      // Send the transaction
      await earn.methods
        .setEarnAuthority(newEarnAuthority.publicKey)
        .accounts({ ...accounts })
        .signers([admin])
        .rpc();

      // Verify the global state was updated
      await expectGlobalState(globalAccount, {
        earnAuthority: newEarnAuthority.publicKey,
      });
    });

    test('Non-admin cannot set earn authority', async () => {
      // Attempt to set new earn authority with non-admin
      const newEarnAuthority = new Keypair();

      prepSetEarnAuthority(nonAdmin);

      await expectAnchorError(
        earn.methods
          .setEarnAuthority(newEarnAuthority.publicKey)
          .accounts({ ...accounts })
          .signers([nonAdmin])
          .rpc(),
        'NotAuthorized',
      );
    });
  });

  describe('set_claim_cooldown unit tests', () => {
    // test cases
    // [X] given the admin does not sign the transaction
    //   [X] it reverts with a NotAuthorized error
    // [X] given the admin does sign then transaction
    //   [X] given the new cooldown is greater than 1 week
    //     [X] it reverts with an InvalidParam error
    //   [X] given the new cooldown is less than or equal to 1 week
    //     [X] the claim cooldown is updated

    beforeEach(async () => {
      // Initialize the program
      await initialize(mint.publicKey, earnAuthority.publicKey, initialIndex, claimCooldown);
    });

    test('Admin does not sign transaction - reverts', async () => {
      // Attempt to set the claim cooldown without the admin signing
      prepSetClaimCooldown(nonAdmin);

      await expectAnchorError(
        earn.methods
          .setClaimCooldown(new BN(1))
          .accounts({ ...accounts })
          .signers([nonAdmin])
          .rpc(),
        'NotAuthorized',
      );
    });

    test('Admin tries to set cooldown to more than  1 week - reverts', async () => {
      // Attempt to set the claim cooldown to more than 1 week

      const randomCooldown = randomInt(604_801, 2 ** 32);

      prepSetClaimCooldown(admin);

      await expectAnchorError(
        earn.methods
          .setClaimCooldown(new BN(randomCooldown))
          .accounts({ ...accounts })
          .signers([admin])
          .rpc(),
        'InvalidParam',
      );
    });

    test('Admin sets cooldown to less than or equal to 1 week - success', async () => {
      // Attempt to set the claim cooldown to less than or equal to 1 week
      const newCooldown = new BN(randomInt(0, 604_800));

      const { globalAccount } = prepSetClaimCooldown(admin);

      await earn.methods
        .setClaimCooldown(newCooldown)
        .accounts({ ...accounts })
        .signers([admin])
        .rpc();

      // Verify the global state was updated
      await expectGlobalState(globalAccount, {
        claimCooldown: newCooldown,
      });
    });
  });

  describe('propagate_index unit tests', () => {
    // test cases
    // [X] given the portal does not sign the transaction
    //   [X] the transaction fails with a not authorized error
    // [X] given the portal does sign the transaction
    //   [X] given the new index is less than the existing index
    //     [X] given the new earner merkle root is empty
    //       [X] it is not updated
    //     [X] given the new earner merkle is not empty
    //       [X] it is not updated
    //   [X] given the new index is greater than or eqal to the existing index
    //     [X] given the new earner merkle root is empty
    //       [X] it is not updated
    //     [X] given the new earner merkle is not empty
    //       [X] it is updated
    //   [X] given the last claim hasn't been completed
    //     [X] given the time is within the cooldown period
    //       [X] given the new index is less than or equal to the existing index
    //         [X] given current supply is less than or equal to max supply
    //           [X] nothing is updated
    //         [X] given current supply is greater than max supply
    //           [X] max supply is updated to the current supply
    //       [X] given the new index is greater the existing index
    //         [X] given current supply is less than or equal to max supply
    //           [X] nothing is updated
    //         [X] given current supply is greater than max supply
    //           [X] max supply is updated to the current supply
    //     [X] given the time is past the cooldown period
    //       [X] given the new index is less than or equal to the existing index
    //         [X] given the current supply is less than or equal to max supply
    //           [X] nothing is updated
    //         [X] given the current supply is greater than max supply
    //           [X] max supply is updated to the current supply
    //       [X] given the new index is greater the existing index
    //         [X] given current supply is less than or equal to max supply
    //           [X] nothing is updated
    //         [X] given current supply is greater than max supply
    //           [X] max supply is updated to the current supply
    //   [X] given the last claim has been completed
    //     [X] given the time is within the cooldown period
    //       [X] given the new index is less than or equal to the existing index
    //         [X] given current supply is greater than max supply
    //           [X] max supply is updated to the current supply
    //         [X] given current supply is less than or equal to max supply
    //           [X] nothing is updated
    //       [X] given the new index is greater the existing index
    //         [X] given current supply is less than or equal to max supply
    //           [X] nothing is updated
    //         [X] given current supply is greater than max supply
    //           [X] max supply is updated to the current supply
    //     [X] given the time is past the cooldown period
    //       [X] given the new index is less than or equal to the existing index
    //         [X] given current supply is less than or equal to max supply
    //           [X] nothing is updated
    //         [X] given current supply is greater than max supply
    //           [X] max supply is updated to the current supply
    //       [X] given the new index is greater the existing index
    //         [X] a new claim cycle starts:
    //           [X] index is updated to the provided value
    //           [X] timestamp is updated to the current timestamp
    //           [X] max supply is set to the current supply
    //           [X] distributed is set to 0
    //           [X] max yield is updated
    //           [X] claim complete is set to false

    beforeEach(async () => {
      // Initialize the program
      await initialize(mint.publicKey, earnAuthority.publicKey, initialIndex, claimCooldown);

      // Populate the earner merkle tree with the initial earners
      earnerMerkleTree = new MerkleTree([admin.publicKey, earnerOne.publicKey, earnerTwo.publicKey]);

      // Propagate the earner and earn manager merkle roots so they are set to non-zero values
      await propagateIndex(initialIndex, earnerMerkleTree.getRoot());

      // Warp past the initial cooldown period
      warp(claimCooldown, true);
    });

    // given the portal does not sign the transaction
    // the transaction fails with an address constraint error
    test('Non-portal cannot update index - reverts', async () => {
      const newIndex = new BN(1_100_000_000_000);
      const newEarnerRoot = Array(32).fill(1);

      prepPropagateIndex(nonAdmin);

      await expectAnchorError(
        earn.methods
          .propagateIndex(newIndex, newEarnerRoot)
          .accounts({ ...accounts })
          .signers([nonAdmin])
          .rpc(),
        'NotAuthorized',
      );
    });

    // given new index is less than the existing index
    // given new earner merkle root is empty
    // nothing is updated
    test('new index < existing index, new earner root empty', async () => {
      // Try to propagate a new index with a lower value
      const lowerIndex = new BN(999_999_999_999);
      const emptyEarnerRoot = ZERO_WORD;
      const emptyEarnManagerRoot = ZERO_WORD;

      const { globalAccount } = await propagateIndex(lowerIndex, emptyEarnerRoot);

      // Check the state
      await expectGlobalState(globalAccount, {
        earnerMerkleRoot: earnerMerkleTree.getRoot(),
      });
    });

    // given new index is less than the existing index
    // given new earner merkle root is not empty
    // nothing is updated
    test('new index < existing index, new earner root not empty', async () => {
      // Try to propagate a new index with a lower value
      const lowerIndex = new BN(999_999_999_999);
      const newEarnerRoot = new Array(32).fill(1);

      const { globalAccount } = await propagateIndex(lowerIndex, newEarnerRoot);

      // Check the state
      await expectGlobalState(globalAccount, {
        earnerMerkleRoot: earnerMerkleTree.getRoot(),
      });
    });

    // given new index is greater than or equal to the existing index
    // given new earner merkle root is empty
    // nothing is updated
    test('new index >= existing index, new earner root empty', async () => {
      // Try to propagate a new index with a higher value
      const randomIncrement = randomInt(0, 2 ** 32);
      const higherIndex = initialIndex.add(new BN(randomIncrement));
      const emptyEarnerRoot = ZERO_WORD;

      const { globalAccount } = await propagateIndex(higherIndex, emptyEarnerRoot);

      // Check the state
      await expectGlobalState(globalAccount, {
        earnerMerkleRoot: earnerMerkleTree.getRoot(),
      });
    });

    // given new index is greater than or equal to the existing index
    // given new earner merkle root is not empty
    // earner merkle root is updated
    test('new index >= existing index, new earner root not empty', async () => {
      // Try to propagate a new index with a higher value
      const randomIncrement = randomInt(0, 2 ** 32);
      const higherIndex = initialIndex.add(new BN(randomIncrement));
      const newEarnerRoot = new Array(32).fill(1);

      const { globalAccount } = await propagateIndex(higherIndex, newEarnerRoot);

      // Check the state
      await expectGlobalState(globalAccount, {
        earnerMerkleRoot: newEarnerRoot,
      });
    });

    // given new index <= existing index
    // given the last claim hasn't been completed
    // given the time is within the cooldown period
    // given current supply is less than or equal to max supply
    // nothing is updated
    test('new index <= existing index, claim not complete, within cooldown period, supply <= max supply', async () => {
      // Update the index initially so the claim is not complete and the time is within the cooldown period
      const startIndex = new BN(1_100_000_000_000);
      const startTimestamp = new BN(svm.getClock().unixTimestamp.toString());
      const { globalAccount } = await propagateIndex(startIndex);

      // Expire the blockhash
      svm.expireBlockhash();

      // Update the index again with the same or lower value
      const randomDecrement = randomInt(0, startIndex.toNumber());
      const newIndex = startIndex.sub(new BN(randomDecrement));

      await propagateIndex(newIndex);

      // Confirm that the index, timestamp, and Merkle roots are updated
      await expectGlobalState(globalAccount, {
        index: startIndex,
        timestamp: startTimestamp,
        maxSupply: initialSupply,
      });
    });

    // given new index <= existing index
    // given the last claim hasn't been completed
    // given the time is within the cooldown period
    // given current supply is greater than max supply
    // max supply is updated to the current supply
    test('new index <= existing index, claim not complete, within cooldown period, supply > max supply', async () => {
      // Update the index initially so the claim is not complete and the time is within the cooldown period
      const startIndex = new BN(1_100_000_000_000);
      const startTimestamp = new BN(svm.getClock().unixTimestamp.toString());
      const { globalAccount } = await propagateIndex(startIndex);

      // Mint more tokens to increase supply
      const additionalSupply = new BN(50_000_000);
      await mintM(admin.publicKey, additionalSupply);
      const newSupply = initialSupply.add(additionalSupply);

      // Warp forward in time slightly
      warp(new BN(1), true);

      // Update the index again with the same or lower value
      const randomDecrement = randomInt(0, startIndex.toNumber());
      const newIndex = startIndex.sub(new BN(randomDecrement));
      await propagateIndex(newIndex);

      // Check that only max supply was updated
      await expectGlobalState(globalAccount, {
        index: startIndex,
        timestamp: startTimestamp,
        maxSupply: newSupply,
      });
    });

    // given new index <= existing index
    // given the last claim has been completed
    // given the time is within the cooldown period
    // given current supply is greater than max supply
    // max supply is updated to the current supply
    test('new index <= existing index, claim complete, within cooldown period, supply > max supply', async () => {
      // Update the index initially so the claim is not complete and the time is within the cooldown period
      const startIndex = new BN(1_100_000_000_000);
      const startTimestamp = new BN(svm.getClock().unixTimestamp.toString());
      const { globalAccount } = await propagateIndex(startIndex);

      // Set claim complete
      await completeClaims();

      // Mint more tokens
      const additionalSupply = new BN(50_000_000);
      await mintM(admin.publicKey, additionalSupply);
      const newSupply = initialSupply.add(additionalSupply);

      // Warp forward in time slightly
      warp(new BN(1), true);

      // Update the index again with the same or lower value
      const randomDecrement = randomInt(0, startIndex.toNumber());
      const newIndex = startIndex.sub(new BN(randomDecrement));
      await propagateIndex(newIndex);

      // Check that only max supply was updated
      await expectGlobalState(globalAccount, {
        index: startIndex,
        timestamp: startTimestamp,
        maxSupply: newSupply,
      });
    });

    // given new index <= existing index
    // given the last claim has been completed
    // given the time is within the cooldown period
    // given current supply is less than or equal to max supply
    // nothing is updated
    test('new index <= existing index, claim complete, within cooldown period, supply <= max supply', async () => {
      // Update the index initially so the claim is not complete and the time is within the cooldown period
      const startIndex = new BN(1_100_000_000_000);
      const startTimestamp = new BN(svm.getClock().unixTimestamp.toString());
      const { globalAccount } = await propagateIndex(startIndex);

      // Set claim complete
      await completeClaims();

      // Warp forward in time slightly
      warp(new BN(1), true);

      // Update the index again with the same or lower value
      const randomDecrement = randomInt(0, startIndex.toNumber());
      const newIndex = startIndex.sub(new BN(randomDecrement));
      await propagateIndex(newIndex);

      // Check that nothing was updated
      await expectGlobalState(globalAccount, {
        index: startIndex,
        timestamp: startTimestamp,
        maxSupply: initialSupply,
      });
    });

    // given new index <= existing index
    // given the last claim hasn't been completed
    // given the time is past the cooldown period
    // given the current supply is greater than max supply
    // max supply is updated to the current supply
    test('new index <= existing index, claim not complete, past cooldown period, supply > max supply', async () => {
      // Update the index initially so the claim is not complete and the time is within the cooldown period
      const startIndex = new BN(1_100_000_000_000);
      const startTimestamp = new BN(svm.getClock().unixTimestamp.toString());
      const { globalAccount } = await propagateIndex(startIndex);

      // Mint more tokens
      const additionalSupply = new BN(50_000_000);
      await mintM(admin.publicKey, additionalSupply);
      const newSupply = initialSupply.add(additionalSupply);

      // Expire the blockhash
      svm.expireBlockhash();

      // Warp forward past the cooldown period
      warp(claimCooldown.add(new BN(1)), true);

      // Update the index again with the same or lower value
      const randomDecrement = randomInt(0, startIndex.toNumber());
      const newIndex = startIndex.sub(new BN(randomDecrement));
      await propagateIndex(newIndex);

      // Check that only max supply was updated
      await expectGlobalState(globalAccount, {
        index: startIndex,
        timestamp: startTimestamp,
        maxSupply: newSupply,
      });
    });

    // given new index <= existing index
    // given the last claim hasn't been completed
    // given the time is past the cooldown period
    // given the current supply is less than or equal to max supply
    // nothing is updated
    test('new index <= existing index, claim not complete, past cooldown period, supply <= max supply', async () => {
      // Update the index initially so the claim is not complete and the time is within the cooldown period
      const startIndex = new BN(1_100_000_000_000);
      const startTimestamp = new BN(svm.getClock().unixTimestamp.toString());
      const { globalAccount } = await propagateIndex(startIndex);

      // Expire the blockhash
      svm.expireBlockhash();

      // Warp forward past the cooldown period
      warp(claimCooldown.add(new BN(1)), true);

      // Update the index again with the same or lower value
      const randomDecrement = randomInt(0, startIndex.toNumber());
      const newIndex = startIndex.sub(new BN(randomDecrement));
      await propagateIndex(newIndex);

      // Check that nothing was updated
      await expectGlobalState(globalAccount, {
        index: startIndex,
        timestamp: startTimestamp,
        maxSupply: initialSupply,
      });
    });

    // given new index > existing index
    // given the last claim hasn't been completed
    // given the time is within the cooldown period
    // given current supply is less than or equal to max supply
    // nothing is updated
    test('new index > existing index, claim not complete, within cooldown period, supply <= max supply', async () => {
      // Update the index initially so the claim is not complete and the time is within the cooldown period
      const startIndex = new BN(1_100_000_000_000);
      const startTimestamp = new BN(svm.getClock().unixTimestamp.toString());
      const { globalAccount } = await propagateIndex(startIndex);

      // Expire the blockhash
      svm.expireBlockhash();

      // Warp forward slightly
      warp(new BN(1), true);

      // Update the index again with a higher value
      const randomIncrement = randomInt(1, 2 ** 32);
      const newIndex = startIndex.add(new BN(randomIncrement));
      await propagateIndex(newIndex);

      // Check that nothing was updated
      await expectGlobalState(globalAccount, {
        index: startIndex,
        timestamp: startTimestamp,
        maxSupply: initialSupply,
      });
    });

    // given new index > existing index
    // given the last claim hasn't been completed
    // given the time is within the cooldown period
    // given current supply is greater than max supply
    // max supply is updated to the current supply
    test('new index > existing index, claim not complete, within cooldown period, supply > max supply', async () => {
      // Update the index initially so the claim is not complete and the time is within the cooldown period
      const startIndex = new BN(1_100_000_000_000);
      const startTimestamp = new BN(svm.getClock().unixTimestamp.toString());
      const { globalAccount } = await propagateIndex(startIndex);

      // Mint more tokens
      const additionalSupply = new BN(50_000_000);
      await mintM(admin.publicKey, additionalSupply);
      const newSupply = initialSupply.add(additionalSupply);

      // Warp forward slightly
      warp(new BN(1), true);

      // Update the index again with a higher value
      const randomIncrement = randomInt(1, 2 ** 32);
      const newIndex = startIndex.add(new BN(randomIncrement));
      await propagateIndex(newIndex);

      // Check that only max supply was updated
      await expectGlobalState(globalAccount, {
        index: startIndex,
        timestamp: startTimestamp,
        maxSupply: newSupply,
      });
    });

    // given new index > existing index
    // given the last claim has been completed
    // given the time is within the cooldown period
    // given current supply is less than or equal to max supply
    // nothing is updated
    test('new index > existing index, claim complete, within cooldown period, supply <= max supply', async () => {
      // Update the index initially so the claim is not complete and the time is within the cooldown period
      const startIndex = new BN(1_100_000_000_000);
      const startTimestamp = new BN(svm.getClock().unixTimestamp.toString());
      const { globalAccount } = await propagateIndex(startIndex);

      // Set claim complete
      await completeClaims();

      // Warp forward slightly
      warp(new BN(1), true);

      // Update the index again with a higher value
      const randomIncrement = randomInt(1, 2 ** 32);
      const newIndex = startIndex.add(new BN(randomIncrement));
      await propagateIndex(newIndex);

      // Check that nothing was updated
      await expectGlobalState(globalAccount, {
        index: startIndex,
        timestamp: startTimestamp,
        maxSupply: initialSupply,
      });
    });

    // given new index > existing index
    // given the last claim has been completed
    // given the time is within the cooldown period
    // given current supply is greater than max supply
    // max supply is updated to the current supply
    test('new index > existing index, claim complete, within cooldown period, supply > max supply', async () => {
      // Update the index initially so the claim is not complete and the time is within the cooldown period
      const startIndex = new BN(1_100_000_000_000);
      const startTimestamp = new BN(svm.getClock().unixTimestamp.toString());
      const { globalAccount } = await propagateIndex(startIndex);

      // Set claim complete
      await completeClaims();

      // Mint more tokens
      const additionalSupply = new BN(50_000_000);
      await mintM(admin.publicKey, additionalSupply);
      const newSupply = initialSupply.add(additionalSupply);

      // Warp forward slightly
      warp(new BN(1), true);

      // Update the index again with a higher value
      const randomIncrement = randomInt(1, 2 ** 32);
      const newIndex = startIndex.add(new BN(randomIncrement));
      await propagateIndex(newIndex);

      // Check that only max supply was updated
      await expectGlobalState(globalAccount, {
        index: startIndex,
        timestamp: startTimestamp,
        maxSupply: newSupply,
      });
    });

    // given new index > existing index
    // given the last claim hasn't been completed
    // given the time is past the cooldown period
    // given current supply is less than or equal to max supply
    // nothing is updated
    test('new index > existing index, claim not complete, past cooldown period, supply <= max supply', async () => {
      // Update the index initially so the claim is not complete and the time is within the cooldown period
      const startIndex = new BN(1_100_000_000_000);
      const startTimestamp = new BN(svm.getClock().unixTimestamp.toString());
      const { globalAccount } = await propagateIndex(startIndex);

      // Expire the blockhash
      svm.expireBlockhash();

      // Warp forward past the cooldown period
      warp(claimCooldown.add(new BN(1)), true);

      // Update the index again with a higher value
      const randomIncrement = randomInt(1, 2 ** 32);
      const newIndex = startIndex.add(new BN(randomIncrement));
      await propagateIndex(newIndex);

      // Check that nothing was updated
      await expectGlobalState(globalAccount, {
        index: startIndex,
        timestamp: startTimestamp,
        maxSupply: initialSupply,
      });
    });

    // given new index > existing index
    // given the last claim hasn't been completed
    // given the time is past the cooldown period
    // given current supply is greater than max supply
    // max supply is updated to the current supply
    test('new index > existing index, claim not complete, past cooldown period, supply > max supply', async () => {
      // Update the index initially so the claim is not complete and the time is within the cooldown period
      const startIndex = new BN(1_100_000_000_000);
      const startTimestamp = new BN(svm.getClock().unixTimestamp.toString());
      const { globalAccount } = await propagateIndex(startIndex);

      // Mint more tokens
      const additionalSupply = new BN(50_000_000);
      await mintM(admin.publicKey, additionalSupply);
      const newSupply = initialSupply.add(additionalSupply);

      // Expire the blockhash
      svm.expireBlockhash();

      // Warp forward past the cooldown period
      warp(claimCooldown.add(new BN(1)), true);

      // Update the index again with a higher value
      const randomIncrement = randomInt(1, 2 ** 32);
      const newIndex = startIndex.add(new BN(randomIncrement));
      await propagateIndex(newIndex);

      // Check that only max supply was updated
      await expectGlobalState(globalAccount, {
        index: startIndex,
        timestamp: startTimestamp,
        maxSupply: newSupply,
      });
    });

    // given new index > existing index
    // given the last claim has been completed
    // given the time is past the cooldown period
    // the index is updated to the provided value
    // max supply is set to the current supply
    // distributed is set to 0
    // max yield is updated
    // claim complete is set to false
    test('new index > existing index, claim complete, past cooldown period, new cycle starts', async () => {
      // Update the index initially so the claim is not complete and the time is within the cooldown period
      const startIndex = new BN(1_100_000_000_000);
      const { globalAccount } = await propagateIndex(startIndex);
      const startGlobalState = await earn.account.global.fetch(globalAccount);

      // Set claim complete
      await completeClaims();

      // Mint more tokens
      const additionalSupply = new BN(50_000_000);
      await mintM(admin.publicKey, additionalSupply);
      const newSupply = initialSupply.add(additionalSupply);

      // Warp forward past the cooldown period
      warp(claimCooldown.add(new BN(1)), true);

      // Update the index again with a higher value
      const randomIncrement = randomInt(1, 2 ** 32);
      const newIndex = startIndex.add(new BN(randomIncrement));
      await propagateIndex(newIndex);

      // Calculate expected rewards per token and max yield
<<<<<<< HEAD
      const maxYield = initialSupply.mul(newIndex).div(startIndex).sub(initialSupply).add(startGlobalState.maxYield);
=======
      const supplyPlusLeftover = initialSupply.add(startGlobalState.maxYield).sub(startGlobalState.distributed);

      const maxYield = supplyPlusLeftover
        .mul(newIndex)
        .div(startIndex)
        .sub(supplyPlusLeftover)
        .add(startGlobalState.maxYield);
>>>>>>> fc5d311b

      // Check that a new cycle started with all updates
      const clock = svm.getClock();
      await expectGlobalState(globalAccount, {
        index: newIndex,
        timestamp: new BN(clock.unixTimestamp.toString()),
        maxSupply: newSupply,
        maxYield,
        distributed: new BN(0),
        claimComplete: false,
      });
    });
  });

  describe('claim_for unit tests', () => {
    // test cases
    // [X] given the earn authority does not sign the transaction
    //   [X] it reverts with an address constraint error
    // [X] given the earn authority signs the transaction
    //   [X] given the user token account's earner account is not initialized
    //     [X] it reverts with an account not initialized error
    //   [X] given the earner's last claim index is the current index
    //     [X] it reverts with an AlreadyClaimed error
    //   [X] given the amonut to be minted causes the total distributed to exceed the max yield
    //     [X] it reverts with am ExceedsMaxYield error
    //   [X] otherwise
    //     [X] the correct amount is minted to the earner's token account

    beforeEach(async () => {
      // Initialize the program
      await initialize(mint.publicKey, earnAuthority.publicKey, initialIndex, claimCooldown);

      // Populate the earner merkle tree with the initial earners
      earnerMerkleTree = new MerkleTree([admin.publicKey, earnerOne.publicKey, earnerTwo.publicKey]);

      // Warp past the initial cooldown period
      warp(claimCooldown, true);

      // Propagate the earner and earn manager merkle roots so we can add earners
      await propagateIndex(initialIndex, earnerMerkleTree.getRoot());

      // Add earner one as a registrar earner
      const { proof: earnerOneProof } = earnerMerkleTree.getInclusionProof(earnerOne.publicKey);
      await addRegistrarEarner(earnerOne.publicKey, earnerOneProof);

      // Send earner one 10 tokens so they have a positive balance
      await mintM(earnerOne.publicKey, new BN(10_000_000));
    });

    // given the earn authority doesn't sign the transaction
    // it reverts with an address constraint error
    test('Non-earn authority cannot claim - reverts', async () => {
      // Setup the instruction
      await prepClaimFor(nonAdmin, mint.publicKey, earnerOne.publicKey);

      // Attempt to claim with non-earn authority
      await expectAnchorError(
        earn.methods
          .claimFor(new BN(100_000_000))
          .accounts({ ...accounts })
          .signers([nonAdmin])
          .rpc(),
        'NotAuthorized',
      );
    });

    // given the earn authority signs the transaction
    // given the user token account's earner account is not initialized
    // it reverts with an account not initialized error
    test('Earner account not initialized - reverts', async () => {
      // Setup the instruction
      await prepClaimFor(earnAuthority, mint.publicKey, earnerTwo.publicKey);

      // Attempt to claim for non-initialized earner
      await expectAnchorError(
        earn.methods
          .claimFor(new BN(10_000_000))
          .accounts({ ...accounts })
          .signers([earnAuthority])
          .rpc(),
        'AccountNotInitialized',
      );
    });

    // given the earn authority signs the transaction
    // given the earner's last claim index is the current index
    // it reverts with an AlreadyClaimed error
    test('Earner already claimed - reverts', async () => {
      // Setup the instruction
      await prepClaimFor(earnAuthority, mint.publicKey, earnerOne.publicKey);

      // Attempt to claim, but the earner is already up to date
      await expectAnchorError(
        earn.methods
          .claimFor(new BN(10_000_000))
          .accounts({ ...accounts })
          .signers([earnAuthority])
          .rpc(),
        'AlreadyClaimed',
      );
    });

    // given the earn authority signs the transaction
    // given the amount to be minted causes the total distributed to exceed the max yield
    // it reverts with an ExceedsMaxYield error
    test('Exceeds max yield - reverts', async () => {
      // Update the index so there is outstanding yield
      await propagateIndex(new BN(1_100_000_000_000));

      // Setup the instruction
      await prepClaimFor(earnAuthority, mint.publicKey, earnerOne.publicKey);

      // Attempt to claim an amount that exceeds the max yield
      await expectAnchorError(
        earn.methods
          .claimFor(new BN(120_000_001))
          .accounts({ ...accounts })
          .signers([earnAuthority])
          .rpc(),
        'ExceedsMaxYield',
      );
    });

    // given the earn authority signs the transaction
    // given the inputs are correct
    // the correct amount is minted to the earner's token account
    test('Claim for - success', async () => {
      // Update the index so there is outstanding yield
      await propagateIndex(new BN(1_100_000_000_000));

      // Setup the instruction
      const { earnerAccount, earnerATA } = await prepClaimFor(earnAuthority, mint.publicKey, earnerOne.publicKey);

      // Verify the starting values
      await expectTokenBalance(earnerATA, new BN(10_000_000));
      expectEarnerState(earnerAccount, {
        lastClaimIndex: initialIndex,
      });

      // Claim for the earner
      await earn.methods
        .claimFor(new BN(10_000_000))
        .accounts({ ...accounts })
        .signers([earnAuthority])
        .rpc();

      const currentTime = new BN(svm.getClock().unixTimestamp.toString());

      // Verify the user token account was minted the correct amount
      // and the last claim index was updated
      await expectTokenBalance(earnerATA, new BN(11_000_000));
      expectEarnerState(earnerAccount, {
        lastClaimIndex: new BN(1_100_000_000_000),
        lastClaimTimestamp: currentTime,
      });
    });
  });

  describe('complete_claims unit tests', () => {
    // test cases
    // [X] given the earn authority does not sign the transaction
    //   [X] it reverts with an address constraint error
    // [X] given the earn authority signs the transaction
    //   [X] given the most recent claim is complete
    //     [X] it reverts with a NoActiveClaim error
    //   [X] given the most recent claim is not complete
    //     [X] it sets the claim complete flag to true in the global account

    beforeEach(async () => {
      // Initialize the program
      await initialize(mint.publicKey, earnAuthority.publicKey, initialIndex, claimCooldown);

      // Warp past the initial cooldown period
      warp(claimCooldown, true);

      // Propagate a new index to start a new claim cycle
      await propagateIndex(new BN(1_100_000_000_000));
    });

    // given the earn authority does not sign the transaction
    // it reverts with an address constraint error
    test('Earn authority does not sign - reverts', async () => {
      // Setup the instruction
      prepCompleteClaims(nonAdmin);

      // Attempt to complete claim with non-earn authority
      await expectAnchorError(
        earn.methods
          .completeClaims()
          .accounts({ ...accounts })
          .signers([nonAdmin])
          .rpc(),
        'NotAuthorized',
      );
    });

    // given the earn authority signs the transaction
    // given the most recent claim is complete
    // it reverts with a NoActiveClaim error
    test('Claim already complete - reverts', async () => {
      // Complete the active claim
      await completeClaims();

      // Expire the blockhash so the same txn can be sent again (in a new block)
      svm.expireBlockhash();

      // Setup the instruction
      prepCompleteClaims(earnAuthority);

      // Attempt to complete claim when already complete
      await expectAnchorError(
        earn.methods
          .completeClaims()
          .accounts({ ...accounts })
          .signers([earnAuthority])
          .rpc(),
        'NoActiveClaim',
      );
    });

    // given the earn authority signs the transaction
    // given the most recent claim is not complete
    // it sets the claim complete flag to true in the global account
    test('Complete claims - success', async () => {
      // Setup the instruction
      const { globalAccount } = prepCompleteClaims(earnAuthority);

      // Complete the claim
      await earn.methods
        .completeClaims()
        .accounts({ ...accounts })
        .signers([earnAuthority])
        .rpc();

      // Verify the global state was updated
      await expectGlobalState(globalAccount, {
        claimComplete: true,
      });
    });
  });

  describe('add_registrar_earner unit tests', () => {
    // test cases
    // [X] given the earner tree is empty and the user is the zero value pubkey
    //   [X] it reverts with an InvalidParam error
    // [X] given the user token account is for the wrong token mint
    //   [X] it reverts with a constraint token mint error
    // [X] given the user token account is not for the user pubkey
    //   [X] it reverts with a constraint token owner error
    // [X] given the user token account is not initialized
    //   [X] it reverts with an account not initialized error
    // [X] given the user token account has a mutable owner
    //   [X] it reverts with an immutable owner error
    // [X] given the earner account is already initialized
    //   [X] it reverts with an account already initialized error
    // [X] given all the accounts are valid
    //   [X] given the merkle proof for the user in the earner list is invalid
    //     [X] it reverts with an InvalidProof error
    //   [X] given the merkle proof for the user in the earner list is valid
    //     [X] it creates the earner account
    //     [X] it sets the earner account's user to the provided pubkey
    //     [X] it sets the earner account's user_token_account to the provided token account
    //     [X] it sets the earner account's last_claim_index to the current index

    beforeEach(async () => {
      // Initialize the program
      await initialize(mint.publicKey, earnAuthority.publicKey, initialIndex, claimCooldown);

      // Populate the earner merkle tree with the initial earners
      earnerMerkleTree = new MerkleTree([admin.publicKey, earnerOne.publicKey, earnerTwo.publicKey]);

      // Warp time forward past the initial cooldown period
      warp(claimCooldown, true);

      // Propagate a new index to start a new claim cycle and set the merkle roots
      await propagateIndex(new BN(1_100_000_000_000), earnerMerkleTree.getRoot());
    });

    test('Earner tree is empty and user is zero value - reverts', async () => {
      // Remove all earners from the merkle tree
      earnerMerkleTree = new MerkleTree([]);

      // Propagate the new merkle root
      await propagateIndex(new BN(1_100_000_000_000), earnerMerkleTree.getRoot());

      // Get the ATA for the zero value pubkey
      const zeroATA = await getATA(mint.publicKey, PublicKey.default);

      // Get the inclusion proof for the zero value pubkey in the earner merkle tree
      const { proof } = earnerMerkleTree.getInclusionProof(PublicKey.default);

      // Setup the instruction
      prepAddRegistrarEarner(nonAdmin, zeroATA);

      // Attempt to add earner with empty tree and zero value pubkey
      await expectAnchorError(
        earn.methods
          .addRegistrarEarner(PublicKey.default, proof)
          .accounts({ ...accounts })
          .signers([nonAdmin])
          .rpc(),
        'InvalidParam',
      );
    });

    test('Earner tree is empty and user is zero value - reverts', async () => {
      // Remove all earners from the merkle tree
      earnerMerkleTree = new MerkleTree([]);

      // Propagate the new merkle root
      await propagateIndex(new BN(1_100_000_000_000), earnerMerkleTree.getRoot());

      // Get the ATA for the zero value pubkey
      const zeroATA = await getATA(mint.publicKey, PublicKey.default);

      // Get the inclusion proof for the zero value pubkey in the earner merkle tree
      const { proof } = earnerMerkleTree.getInclusionProof(PublicKey.default);

      // Setup the instruction
      prepAddRegistrarEarner(nonAdmin, zeroATA);

      // Attempt to add earner with empty tree and zero value pubkey
      await expectAnchorError(
        earn.methods
          .addRegistrarEarner(PublicKey.default, proof)
          .accounts({ ...accounts })
          .signers([nonAdmin])
          .rpc(),
        'InvalidParam',
      );
    });

    // given the user token account is for the wrong token mint
    // it reverts with a constraint token mint error
    test('User token account is for the wrong token mint - reverts', async () => {
      // Create a new token mint
      const wrongMint = new Keypair();
      await createMint(wrongMint, nonAdmin);

      // Get earner one ATA for the wrong mint
      const wrongATA = await getATA(wrongMint.publicKey, earnerOne.publicKey);

      // Get the inclusion proof for earner one in the earner merkle tree
      const { proof } = earnerMerkleTree.getInclusionProof(earnerOne.publicKey);

      // Setup the instruction
      prepAddRegistrarEarner(nonAdmin, wrongATA);

      // Attempt to add earner with wrong token mint
      await expectAnchorError(
        earn.methods
          .addRegistrarEarner(earnerOne.publicKey, proof)
          .accounts({ ...accounts })
          .signers([nonAdmin])
          .rpc(),
        'ConstraintTokenMint',
      );
    });

    // given the user token account is not owned by the user pubkey
    // it reverts with a constraint token owner error
    test('User token account authority does not match user pubkey - reverts', async () => {
      // Get the ATA for a random user
      const randomATA = await getATA(mint.publicKey, nonAdmin.publicKey);

      // Get the inclusion proof for earner one in the earner merkle tree
      const { proof } = earnerMerkleTree.getInclusionProof(earnerOne.publicKey);

      // Setup the instruction
      prepAddRegistrarEarner(nonAdmin, randomATA);

      // Attempt to add earner with wrong token owner
      await expectAnchorError(
        earn.methods
          .addRegistrarEarner(earnerOne.publicKey, proof)
          .accounts({ ...accounts })
          .signers([nonAdmin])
          .rpc(),
        'ConstraintTokenOwner',
      );
    });

    // given the user token account is not initialized
    // it reverts with an account not initialized error
    test('User token account is not initialized - reverts', async () => {
      // Calculate the ATA for earner one, but don't create it
      const nonInitATA = getAssociatedTokenAddressSync(
        mint.publicKey,
        earnerOne.publicKey,
        true,
        TOKEN_2022_PROGRAM_ID,
        ASSOCIATED_TOKEN_PROGRAM_ID,
      );

      // Get the inclusion proof for earner one in the earner merkle tree
      const { proof } = earnerMerkleTree.getInclusionProof(earnerOne.publicKey);

      // Setup the instruction
      prepAddRegistrarEarner(nonAdmin, nonInitATA);

      // Attempt to add earner with uninitialized token account
      await expectAnchorError(
        earn.methods
          .addRegistrarEarner(earnerOne.publicKey, proof)
          .accounts({ ...accounts })
          .signers([nonAdmin])
          .rpc(),
        'AccountNotInitialized',
      );
    });

    // given the earner account is already initialized
    // it reverts with an account already initialized error
    test('Earner account already initialized - reverts', async () => {
      // Get the ATA for earner one
      const earnerOneATA = await getATA(mint.publicKey, earnerOne.publicKey);

      // Get the inclusion proof for earner one in the earner merkle tree
      const { proof } = earnerMerkleTree.getInclusionProof(earnerOne.publicKey);

      // Add earner one to the earn manager's list
      await addRegistrarEarner(earnerOne.publicKey, proof);

      // Setup the instruction
      prepAddRegistrarEarner(nonAdmin, earnerOneATA);

      // Attempt to add earner with already initialized account
      await expectSystemError(
        earn.methods
          .addRegistrarEarner(earnerOne.publicKey, proof)
          .accounts({ ...accounts })
          .signers([nonAdmin])
          .rpc(),
      );
    });

    test('User token account has mutable owner - reverts', async () => {
      const tokenAccountKeypair = Keypair.generate();
      const tokenAccountLen = getAccountLen([]);
      const lamports = await provider.connection.getMinimumBalanceForRentExemption(tokenAccountLen);

      // Create token account without the immutable owner extension
      const transaction = new Transaction().add(
        SystemProgram.createAccount({
          fromPubkey: nonAdmin.publicKey,
          newAccountPubkey: tokenAccountKeypair.publicKey,
          space: tokenAccountLen,
          lamports,
          programId: TOKEN_2022_PROGRAM_ID,
        }),
        createInitializeAccountInstruction(
          tokenAccountKeypair.publicKey,
          mint.publicKey,
          earnerOne.publicKey,
          TOKEN_2022_PROGRAM_ID,
        ),
      );

      await provider.send!(transaction, [nonAdmin, tokenAccountKeypair]);

      // Get the inclusion proof for the earner against the earner merkle tree
      const { proof } = earnerMerkleTree.getInclusionProof(earnerOne.publicKey);

      // Setup the instruction
      prepAddRegistrarEarner(nonAdmin, tokenAccountKeypair.publicKey);

      await expectAnchorError(
        earn.methods
          .addRegistrarEarner(nonEarnerOne.publicKey, proof)
          .accounts({ ...accounts })
          .signers([nonAdmin])
          .rpc(),
        'MutableOwner',
      );
    });

    // given all the accounts are valid
    // given the merkle proof for the user in the earner list is invalid
    // it reverts with an InvalidProof error
    test('Invalid merkle proof for user inclusion - reverts', async () => {
      // Get the ATA for non earner one
      const nonEarnerOneATA = await getATA(mint.publicKey, nonEarnerOne.publicKey);

      // Get the inclusion proof for earner one in the earner merkle tree
      const { proof } = earnerMerkleTree.getInclusionProof(earnerOne.publicKey);

      // Setup the instruction
      prepAddRegistrarEarner(nonAdmin, nonEarnerOneATA);

      // Attempt to add earner with invalid merkle proof
      await expectAnchorError(
        earn.methods
          .addRegistrarEarner(nonEarnerOne.publicKey, proof)
          .accounts({ ...accounts })
          .signers([nonAdmin])
          .rpc(),
        'InvalidProof',
      );
    });

    // given all the accounts are valid
    // given the merkle proof for the user in the earner list is valid
    // it creates the earner account
    // it sets the earner account's earn_manager to None
    // it sets the earner account's last_claim_index to the current index
    test('Add registrar earner - success', async () => {
      // Get the ATA for earner one
      const earnerOneATA = await getATA(mint.publicKey, earnerOne.publicKey);

      // Get the inclusion proof for earner one in the earner merkle tree
      const { proof } = earnerMerkleTree.getInclusionProof(earnerOne.publicKey);

      // Setup the instruction
      const { earnerAccount } = prepAddRegistrarEarner(nonAdmin, earnerOneATA);

      // Add earner one to the earn manager's list
      await earn.methods
        .addRegistrarEarner(earnerOne.publicKey, proof)
        .accounts({ ...accounts })
        .signers([nonAdmin])
        .rpc();

      const currentTime = new BN(svm.getClock().unixTimestamp.toString());

      // Verify the earner account was initialized correctly
      await expectEarnerState(earnerAccount, {
        lastClaimIndex: new BN(1_100_000_000_000),
        lastClaimTimestamp: currentTime,
        user: earnerOne.publicKey,
        userTokenAccount: earnerOneATA,
      });
    });
  });

  describe('remove_registrar_earner unit tests', () => {
    // test cases
    // [X] given the earner account is not initialized
    //   [X] it reverts with an account not initialized error
    // [X] given all the accounts are valid
    //   [X] given empty merkle proof for user exclusion
    //     [X] it reverts with an InvalidProof error
    //   [X] given the merkle proof for user's exclusion from the earner list is invalid
    //     [X] it reverts with an InvalidProof error
    //   [X] given the merkle proof for user's exclusion from the earner list is valid
    //     [X] it closes the earner account and refunds the rent to the signer

    beforeEach(async () => {
      // Initialize the program
      await initialize(mint.publicKey, earnAuthority.publicKey, initialIndex, claimCooldown);

      // Populate the earner merkle tree with the initial earners
      earnerMerkleTree = new MerkleTree([admin.publicKey, earnerOne.publicKey, earnerTwo.publicKey]);

      // Warp time forward past the initial cooldown period
      warp(claimCooldown, true);

      // Propagate a new index to start a new claim cycle and set the merkle roots
      await propagateIndex(new BN(1_100_000_000_000), earnerMerkleTree.getRoot());

      // Create an earner account for earner one
      const { proof } = earnerMerkleTree.getInclusionProof(earnerOne.publicKey);
      await addRegistrarEarner(earnerOne.publicKey, proof);

      // Create an earner account for earner two
      const { proof: proofTwo } = earnerMerkleTree.getInclusionProof(
        earnerTwo.publicKey
      );
      await addRegistrarEarner(earnerTwo.publicKey, proofTwo);

      // Remove earner one from the earner merkle tree
      earnerMerkleTree.removeLeaf(earnerOne.publicKey);

      // Update the earner merkle root on the global account
      const { globalAccount } = await propagateIndex(new BN(1_100_000_000_000), earnerMerkleTree.getRoot());

      // Confirm the global account is updated
      expectGlobalState(globalAccount, {
        index: new BN(1_100_000_000_000),
        earnerMerkleRoot: earnerMerkleTree.getRoot(),
      });
    });

    // given the earner account is not initialized
    // it reverts with an account not initialized error
    test('Earner account is not initialized - reverts', async () => {
      // Get the ATA for non earner one
      const nonEarnerOneATA = await getATA(mint.publicKey, nonEarnerOne.publicKey);

      // Get the exclusion proof for non earner one against the earner merkle tree
      const { proofs, neighbors } = earnerMerkleTree.getExclusionProof(nonEarnerOne.publicKey);

      // Setup the instruction
      prepRemoveRegistrarEarner(nonAdmin, nonEarnerOneATA);

      // Attempt to remove earner with uninitialized account
      await expectAnchorError(
        earn.methods
          .removeRegistrarEarner(proofs, neighbors)
          .accounts({ ...accounts })
          .signers([nonAdmin])
          .rpc(),
        'AccountNotInitialized',
      );
    });

    // given all the accounts are valid
    // given no proofs or neighbors are provided
    // it reverts with an InvalidProof error
    test('Empty merkle proof for user exclusion - reverts', async () => {
      // Get the ATA for earner one
      const earnerOneATA = await getATA(mint.publicKey, earnerOne.publicKey);

      // Setup the instruction
      prepRemoveRegistrarEarner(nonAdmin, earnerOneATA);

      // Attempt to remove earner with invalid merkle proof
      await expectAnchorError(
        earn.methods
          .removeRegistrarEarner([], [])
          .accounts({ ...accounts })
          .signers([nonAdmin])
          .rpc(),
        'InvalidProof',
      );
    });

    // given all the accounts are valid
    // given the merkle proof for user's exclusion from the earner list is invalid
    // it reverts with an InvalidProof error
<<<<<<< HEAD
    test('Invalid merkle proof for user exclusion - reverts', async () => {
      // Create earner account for earner two
      await addRegistrarEarner(earnerTwo.publicKey, earnerMerkleTree.getInclusionProof(earnerTwo.publicKey).proof);

=======
    test("Invalid merkle proof for user exclusion - reverts", async () => {
>>>>>>> fc5d311b
      // Get the ATA for earner two
      const earnerTwoATA = await getATA(mint.publicKey, earnerTwo.publicKey);

      // Get the exclusion proof for earner one against the earner merkle tree
      const { proofs, neighbors } = earnerMerkleTree.getExclusionProof(earnerOne.publicKey);

      // Setup the instruction
      prepRemoveRegistrarEarner(nonAdmin, earnerTwoATA);

      // Attempt to remove earner with invalid merkle proof
      await expectAnchorError(
        earn.methods
          .removeRegistrarEarner(proofs, neighbors)
          .accounts({ ...accounts })
          .signers([nonAdmin])
          .rpc(),
        'InvalidProof',
      );
    });

    // given all the accounts are valid
    // given the merkle proof for user's exclusion from the earner list is valid
    // it closes the earner account and refunds the rent to the signer
    test('Remove registrar earner - success', async () => {
      // Get the ATA for earner one
      const earnerOneATA = await getATA(mint.publicKey, earnerOne.publicKey);

      // Get the exclusion proof for earner one against the earner merkle tree
      const { proofs, neighbors } = earnerMerkleTree.getExclusionProof(earnerOne.publicKey);

      // Setup the instruction
      const { earnerAccount } = prepRemoveRegistrarEarner(nonAdmin, earnerOneATA);

      // Remove earner one from the earn manager's list
      await earn.methods
        .removeRegistrarEarner(proofs, neighbors)
        .accounts({ ...accounts })
        .signers([nonAdmin])
        .rpc();

      // Verify the earner account was closed correctly
      expectAccountEmpty(earnerAccount);
    });
<<<<<<< HEAD
=======

    test("Remove registrar earner ownership transfered - success", async () => {
      // Get the ATA for earner two
      const earnerTwoATA = await getATA(mint.publicKey, earnerTwo.publicKey);

      // Setup the instruction
      const { earnerAccount } = prepRemoveRegistrarEarner(
        nonAdmin,
        earnerTwoATA
      );

      // Modify owner on token account
      const accountInfo = svm.getAccount(earnerTwoATA)!;
      accountInfo.data[32] = 0x1;
      svm.setAccount(earnerTwoATA, accountInfo);

      // Token account
      const account = await getAccount(
        provider.connection,
        earnerTwoATA,
        undefined,
        TOKEN_2022_PROGRAM_ID
      );

      // Get the exclusion proof for earner two against the earner merkle tree
      const { proofs, neighbors } = earnerMerkleTree.getExclusionProof(
        account.owner
      );

      // Remove earner one from the earn manager's list
      await earn.methods
        .removeRegistrarEarner(proofs, neighbors)
        .accounts({ ...accounts })
        .signers([nonAdmin])
        .rpc();

      // Verify the earner account was closed correctly
      expectAccountEmpty(earnerAccount);
    });
>>>>>>> fc5d311b
  });
});<|MERGE_RESOLUTION|>--- conflicted
+++ resolved
@@ -16,15 +16,8 @@
   createInitializeMultisigInstruction,
   createMintToCheckedInstruction,
   getAccountLen,
-<<<<<<< HEAD
-  createInitializeImmutableOwnerInstruction,
-  ExtensionType,
 } from '@solana/spl-token';
 import { randomInt } from 'crypto';
-=======
-} from "@solana/spl-token";
-import { randomInt } from "crypto";
->>>>>>> fc5d311b
 
 import { MerkleTree, ProofElement } from '../../sdk/src/merkle';
 import { loadKeypair } from '../test-utils';
@@ -601,15 +594,7 @@
 
       // Create and send the transaction
       await earn.methods
-<<<<<<< HEAD
-        .initialize(mint.publicKey, earnAuthority.publicKey, initialIndex, claimCooldown)
-=======
-        .initialize(
-          earnAuthority.publicKey,
-          initialIndex,
-          claimCooldown
-        )
->>>>>>> fc5d311b
+        .initialize(earnAuthority.publicKey, initialIndex, claimCooldown)
         .accounts({ ...accounts })
         .signers([admin])
         .rpc();
@@ -1318,9 +1303,6 @@
       await propagateIndex(newIndex);
 
       // Calculate expected rewards per token and max yield
-<<<<<<< HEAD
-      const maxYield = initialSupply.mul(newIndex).div(startIndex).sub(initialSupply).add(startGlobalState.maxYield);
-=======
       const supplyPlusLeftover = initialSupply.add(startGlobalState.maxYield).sub(startGlobalState.distributed);
 
       const maxYield = supplyPlusLeftover
@@ -1328,7 +1310,6 @@
         .div(startIndex)
         .sub(supplyPlusLeftover)
         .add(startGlobalState.maxYield);
->>>>>>> fc5d311b
 
       // Check that a new cycle started with all updates
       const clock = svm.getClock();
@@ -1893,9 +1874,7 @@
       await addRegistrarEarner(earnerOne.publicKey, proof);
 
       // Create an earner account for earner two
-      const { proof: proofTwo } = earnerMerkleTree.getInclusionProof(
-        earnerTwo.publicKey
-      );
+      const { proof: proofTwo } = earnerMerkleTree.getInclusionProof(earnerTwo.publicKey);
       await addRegistrarEarner(earnerTwo.publicKey, proofTwo);
 
       // Remove earner one from the earner merkle tree
@@ -1958,14 +1937,7 @@
     // given all the accounts are valid
     // given the merkle proof for user's exclusion from the earner list is invalid
     // it reverts with an InvalidProof error
-<<<<<<< HEAD
     test('Invalid merkle proof for user exclusion - reverts', async () => {
-      // Create earner account for earner two
-      await addRegistrarEarner(earnerTwo.publicKey, earnerMerkleTree.getInclusionProof(earnerTwo.publicKey).proof);
-
-=======
-    test("Invalid merkle proof for user exclusion - reverts", async () => {
->>>>>>> fc5d311b
       // Get the ATA for earner two
       const earnerTwoATA = await getATA(mint.publicKey, earnerTwo.publicKey);
 
@@ -2009,18 +1981,13 @@
       // Verify the earner account was closed correctly
       expectAccountEmpty(earnerAccount);
     });
-<<<<<<< HEAD
-=======
-
-    test("Remove registrar earner ownership transfered - success", async () => {
+
+    test('Remove registrar earner ownership transfered - success', async () => {
       // Get the ATA for earner two
       const earnerTwoATA = await getATA(mint.publicKey, earnerTwo.publicKey);
 
       // Setup the instruction
-      const { earnerAccount } = prepRemoveRegistrarEarner(
-        nonAdmin,
-        earnerTwoATA
-      );
+      const { earnerAccount } = prepRemoveRegistrarEarner(nonAdmin, earnerTwoATA);
 
       // Modify owner on token account
       const accountInfo = svm.getAccount(earnerTwoATA)!;
@@ -2028,17 +1995,10 @@
       svm.setAccount(earnerTwoATA, accountInfo);
 
       // Token account
-      const account = await getAccount(
-        provider.connection,
-        earnerTwoATA,
-        undefined,
-        TOKEN_2022_PROGRAM_ID
-      );
+      const account = await getAccount(provider.connection, earnerTwoATA, undefined, TOKEN_2022_PROGRAM_ID);
 
       // Get the exclusion proof for earner two against the earner merkle tree
-      const { proofs, neighbors } = earnerMerkleTree.getExclusionProof(
-        account.owner
-      );
+      const { proofs, neighbors } = earnerMerkleTree.getExclusionProof(account.owner);
 
       // Remove earner one from the earn manager's list
       await earn.methods
@@ -2050,6 +2010,5 @@
       // Verify the earner account was closed correctly
       expectAccountEmpty(earnerAccount);
     });
->>>>>>> fc5d311b
   });
 });