--- conflicted
+++ resolved
@@ -29,26 +29,7 @@
   pack,
   TokenMetadata,
 } from "@solana/spl-token-metadata";
-import { SolanaNtt } from '@wormhole-foundation/sdk-solana-ntt';
 import {
-    SolanaPlatform,
-    SolanaSendSigner,
-} from "@wormhole-foundation/sdk-solana";
-import {
-<<<<<<< HEAD
-    Chain,
-    ChainAddress,
-    UniversalAddress,
-    Wormhole,
-    assertChain,
-    signSendWait,
-} from "@wormhole-foundation/sdk";
-import { createSetEvmAddresses } from '../tests/test-utils';
-import { createInitializeConfidentialTransferMintInstruction } from './confidential-transfers';
-import EARN_IDL from "../target/idl/earn.json";
-import { Program, Wallet, AnchorProvider, BN } from '@coral-xyz/anchor';
-import { Earn } from '../target/types/earn';
-=======
   Chain,
   ChainAddress,
   UniversalAddress,
@@ -63,7 +44,6 @@
 import Web3 from "web3";
 import { MerkleTree } from "../tests/merkle";
 const EARN_IDL = require("../target/idl/earn.json");
->>>>>>> 0b7cb733
 
 const PROGRAMS = {
   // program id the same for devnet and mainnet
@@ -88,191 +68,6 @@
 };
 
 async function main() {
-<<<<<<< HEAD
-    const program = new Command();
-
-    program
-        .command('create-multisig')
-        .description('Create multisig for the mint authority')
-        .action(async () => {
-            const connection = new Connection(process.env.RPC_URL);
-            const [owner, multisig] = keysFromEnv(["OWNER_KEYPAIR", "MULTISIG_KEYPAIR"]);
-
-            // token authorities for both programs
-            const [tokenAuthPortal] = PublicKey.findProgramAddressSync([Buffer.from("token_authority")], PROGRAMS.portal)
-            const [tokenAuthEarn] = PublicKey.findProgramAddressSync([Buffer.from("token_authority")], PROGRAMS.earn)
-
-            await createMultisig(
-                connection,
-                owner,
-                [owner.publicKey, tokenAuthPortal, tokenAuthEarn],
-                1,
-                multisig,
-                undefined,
-                TOKEN_2022_PROGRAM_ID
-            )
-
-            console.log(`Multisig created: ${multisig.publicKey.toBase58()}`);
-        });
-
-    program
-        .command('create-mint')
-        .description('Create a new Token-2022 mint')
-        .action(async () => {
-            const connection = new Connection(process.env.RPC_URL);
-            const [owner, mint, multisig] = keysFromEnv(["OWNER_KEYPAIR", "MINT_KEYPAIR", "MULTISIG_KEYPAIR"]);
-
-            await createToken2022Mint(connection, owner, mint, multisig.publicKey)
-            console.log(`Mint created: ${mint.publicKey.toBase58()}`);
-        });
-
-    program
-        .command('initialize-portal')
-        .description('Initialize the portal program')
-        .action(async () => {
-            const connection = new Connection(process.env.RPC_URL);
-            const [owner, mint, multisig] = keysFromEnv(["OWNER_KEYPAIR", "MINT_KEYPAIR", "MULTISIG_KEYPAIR"]);
-
-            const { ctx, ntt, sender, signer } = NttManager(connection, owner, mint.publicKey);
-
-            const initTxs = ntt.initialize(sender, {
-                mint: mint.publicKey,
-                outboundLimit: RATE_LIMITS_24.outbound,
-                mode: "burning",
-                multisig: multisig.publicKey,
-            });
-
-            await signSendWait(ctx, initTxs, signer);
-            console.log(`Portal initialized: ${PROGRAMS.portal.toBase58()}`);
-        });
-
-    program
-        .command('initialize-earn')
-        .description('Initialize the earn program')
-        .action(async () => {
-            const connection = new Connection(process.env.RPC_URL);
-            const [owner, mint] = keysFromEnv(["OWNER_KEYPAIR", "MINT_KEYPAIR"]);
-
-            const earn = new Program(EARN_IDL as Earn, PROGRAMS.earn, anchorProvider(connection, owner));
-            const [globalAccount] = PublicKey.findProgramAddressSync([Buffer.from("global")], PROGRAMS.earn)
-
-            await earn.methods
-                .initialize(
-                    mint.publicKey,
-                    Keypair.generate().publicKey,
-                    new BN(1001886486057), // initial index
-                    new BN(5 * 60) // cooldown
-                )
-                .accounts({
-                    globalAccount,
-                    admin: owner.publicKey,
-                })
-                .signers([owner])
-                .rpc();
-        });
-
-    program
-        .command('set-evm-addresses')
-        .description('Set the EVM addresses to the destination tokens')
-        .action(async () => {
-            const connection = new Connection(process.env.RPC_URL);
-            const [owner] = keysFromEnv(["OWNER_KEYPAIR"]);
-
-            const tx = new Transaction().add(createSetEvmAddresses(
-                PROGRAMS.portal, owner.publicKey, PROGRAMS.mToken, PROGRAMS.wmToken
-            ));
-
-            tx.feePayer = owner.publicKey;
-            tx.recentBlockhash = (await connection.getLatestBlockhash()).blockhash;
-            await sendAndConfirmTransaction(connection, tx, [owner]);
-
-            console.log(`EVM addresses set: ${PROGRAMS.mToken} and ${PROGRAMS.wmToken}`);
-        });
-
-
-    program
-        .command('update-lut')
-        .description('Initialize or update the LUT for the portal program')
-        .action(async () => {
-            const connection = new Connection(process.env.RPC_URL);
-            const [owner, mint] = keysFromEnv(["OWNER_KEYPAIR", "MINT_KEYPAIR"]);
-
-            const { ctx, ntt, signer } = NttManager(connection, owner, mint.publicKey);
-
-            const lutTxn = ntt.initializeOrUpdateLUT({ payer: owner.publicKey });
-            await signSendWait(ctx, lutTxn, signer);
-            console.log('LUT updated');
-        });
-
-    program
-        .command('register-peers')
-        .description('Initialize or update the LUT for the portal program')
-        .action(async () => {
-            const connection = new Connection(process.env.RPC_URL);
-            const [owner, mint] = keysFromEnv(["OWNER_KEYPAIR", "MINT_KEYPAIR"]);
-
-            const { ctx, ntt, signer, sender } = NttManager(connection, owner, mint.publicKey);
-
-            // register wormhole xcvr
-            const registerTxs = ntt.registerWormholeTransceiver({ payer: sender, owner: sender });
-            await signSendWait(ctx, registerTxs, signer);
-
-            const chains = (process.env.NETWORK === "mainnet" ?
-                ["Ethereum", "Arbitrum", "Optimism"] :
-                ["Sepolia", "ArbitrumSepolia", "OptimismSepolia"]) as Chain[];
-
-            for (let chain of chains) {
-                assertChain(chain);
-                console.log(`Registering transceiver and peer for ${chain}`);
-
-                // set wormhole xcvr peer
-                const remoteXcvr: ChainAddress = { chain, address: new UniversalAddress(PROGRAMS.evmTransiever) }
-                const setXcvrPeerTxs = ntt.setWormholeTransceiverPeer(remoteXcvr, sender);
-                await signSendWait(ctx, setXcvrPeerTxs, signer);
-
-                // set manager peer
-                const remoteMgr: ChainAddress = { chain, address: new UniversalAddress(PROGRAMS.evmPeer) }
-                const setPeerTxs = ntt.setPeer(remoteMgr, 9, RATE_LIMITS_24.inbound, sender);
-                await signSendWait(ctx, setPeerTxs, signer);
-            }
-
-            console.log('Transceiver and peers registered');
-        });
-
-    await program.parseAsync(process.argv);
-}
-
-function NttManager(connection: Connection, owner: Keypair, mint: PublicKey) {
-    const signer = new SolanaSendSigner(connection, "Solana", owner, false, { min: 300_000 });
-    const sender = Wormhole.parseAddress("Solana", signer.address());
-
-    const wormholeNetwork = process.env.NETWORK === "devnet" ? "Testnet" : "Mainnet";
-    const wh = new Wormhole(wormholeNetwork, [SolanaPlatform]);
-    const ctx = wh.getChain("Solana");
-
-    const ntt = new SolanaNtt(
-        wormholeNetwork,
-        "Solana",
-        connection,
-        {
-            ...ctx.config.contracts,
-            ntt: {
-                token: mint.toBase58(),
-                manager: PROGRAMS.portal.toBase58(),
-                transceiver: {
-                    wormhole: PROGRAMS.portal.toBase58(),
-                },
-            },
-        },
-        "3.0.0",
-    );
-
-    return { ctx, ntt, signer, sender }
-}
-
-function anchorProvider(connection: Connection, owner: Keypair) {
-    return new AnchorProvider(
-=======
   const program = new Command();
 
   program
@@ -296,7 +91,6 @@
       );
 
       await createMultisig(
->>>>>>> 0b7cb733
         connection,
         owner,
         [owner.publicKey, tokenAuthPortal, tokenAuthEarn],
@@ -673,10 +467,6 @@
   await connection.sendTransaction(transaction);
 }
 
-function keysFromEnv(keys: string[]) {
-    return keys.map((key) => Keypair.fromSecretKey(Buffer.from(JSON.parse(process.env[key]))));
-}
-
 main().catch((error) => {
   console.error(error);
   process.exit(1);
