--- conflicted
+++ resolved
@@ -63,11 +63,7 @@
 pub fn handler(ctx: Context<Unwrap>, amount: u64) -> Result<()> {
     // Burn the amount of ext tokens from the user
     burn_tokens(
-<<<<<<< HEAD
-        &ctx.accounts.user_ext_token_account,   // from
-=======
         &ctx.accounts.from_ext_token_account,   // from
->>>>>>> fc5d311b
         amount,                                 // amount
         &ctx.accounts.ext_mint,                 // mint
         &ctx.accounts.signer.to_account_info(), // authority
@@ -77,11 +73,7 @@
     // Transfer the amount of m tokens from the m vault to the user
     transfer_tokens_from_program(
         &ctx.accounts.vault_m_token_account, // from
-<<<<<<< HEAD
-        &ctx.accounts.user_m_token_account,  // to
-=======
         &ctx.accounts.to_m_token_account,    // to
->>>>>>> fc5d311b
         amount,                              // amount
         &ctx.accounts.m_mint,                // mint
         &ctx.accounts.m_vault,               // authority
