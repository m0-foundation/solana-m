// ext_earn_authority

// external dependencies
use anchor_lang::prelude::*;
<<<<<<< HEAD
use anchor_spl::token_interface::{mint_to, Mint, MintTo, Token2022, TokenAccount};
=======
use anchor_spl::token_interface::{Mint, Token2022, TokenAccount};
use earn::instructions::claim_for::RewardsClaim;
>>>>>>> 34e35ac1

// local dependencies
use crate::{
    constants::ONE_HUNDRED_PERCENT,
    errors::ExtError,
    state::{
        EarnManager, Earner, ExtGlobal, EARNER_SEED, EARN_MANAGER_SEED, EXT_GLOBAL_SEED,
        MINT_AUTHORITY_SEED, M_VAULT_SEED,
    },
    utils::token::mint_tokens,
};

#[derive(Accounts)]
pub struct ClaimFor<'info> {
    pub earn_authority: Signer<'info>,

    #[account(
        mut,
        has_one = ext_mint @ ExtError::InvalidAccount,
        has_one = earn_authority @ ExtError::NotAuthorized,
        seeds = [EXT_GLOBAL_SEED],
        bump = global_account.bump,
    )]
    pub global_account: Account<'info, ExtGlobal>,

    #[account(mut)]
    pub ext_mint: InterfaceAccount<'info, Mint>,

    /// CHECK: This account is validated by the seed, it stores no data
    #[account(
        seeds = [MINT_AUTHORITY_SEED],
        bump = global_account.ext_mint_authority_bump,
    )]
    pub ext_mint_authority: AccountInfo<'info>,

    /// CHECK: This account is validated by the seed, it stores no data
    #[account(
        seeds = [M_VAULT_SEED],
        bump = global_account.m_vault_bump,
    )]
    pub m_vault_account: AccountInfo<'info>,

    #[account(
        associated_token::mint = global_account.m_mint,
        associated_token::authority = m_vault_account,
        associated_token::token_program = token_2022,
    )]
    pub vault_m_token_account: InterfaceAccount<'info, TokenAccount>,

    #[account(
        mut,
        address = match earner_account.recipient_token_account {
            Some(token_account) => token_account,
            None => earner_account.user_token_account,
        } @ ExtError::InvalidAccount,
    )]
    pub user_token_account: InterfaceAccount<'info, TokenAccount>,

    #[account(
        mut,
        seeds = [EARNER_SEED, earner_account.user_token_account.as_ref()],
        bump = earner_account.bump,
    )]
    pub earner_account: Account<'info, Earner>,

    #[account(
        seeds = [EARN_MANAGER_SEED, earner_account.earn_manager.as_ref()],
        bump = earn_manager_account.bump,
    )]
    pub earn_manager_account: Account<'info, EarnManager>,

    /// CHECK: we validate this manually in the handler so we can skip it
    /// if the token account has been closed or is not initialized
    /// This prevents DoSing earner yield by closing this account
    #[account(
        mut,
        address = earn_manager_account.fee_token_account @ ExtError::InvalidAccount,
    )]
    pub earn_manager_token_account: AccountInfo<'info>,

    pub token_2022: Program<'info, Token2022>,
}

pub fn handler(ctx: Context<ClaimFor>, snapshot_balance: u64) -> Result<()> {
    // Validate that the earner account has not already claimed this cycle
    // Earner index should never be > global index, but we check to be safe against an error with index propagation
    if ctx.accounts.earner_account.last_claim_index >= ctx.accounts.global_account.index {
        return err!(ExtError::AlreadyClaimed);
    }

    // Calculate the amount of tokens to send to the user
    // Cast to u128 for multiplication to avoid overflows
    let mut rewards: u64 = (snapshot_balance as u128)
        .checked_mul(ctx.accounts.global_account.index.into())
        .unwrap()
        .checked_div(ctx.accounts.earner_account.last_claim_index.into())
        .unwrap()
        .try_into()
        .unwrap();

    rewards -= snapshot_balance; // can't underflow because global index > last claim index

    // Validate that the newly minted rewards will not make the extension undercollateralized
    let ext_supply = ctx.accounts.ext_mint.supply;
    let ext_collateral = ctx.accounts.vault_m_token_account.amount;

    if ext_supply + rewards > ext_collateral {
        return err!(ExtError::InsufficientCollateral);
    }

    // Set the earner's last claim index to the global index and update the last claim timestamp
    ctx.accounts.earner_account.last_claim_index = ctx.accounts.global_account.index;
    ctx.accounts.earner_account.last_claim_timestamp = ctx.accounts.global_account.timestamp;

    // Setup the signer seeds for the mint CPI(s)
    let mint_authority_seeds: &[&[&[u8]]] = &[&[
        MINT_AUTHORITY_SEED,
        &[ctx.accounts.global_account.ext_mint_authority_bump],
    ]];

<<<<<<< HEAD
    // Calculate and send the earn manager fee if applicable
    // Then, subtract from the earner's rewards
    let fee = handle_fee(&ctx, rewards, mint_authority_seeds)?;
=======
    // Calculate the earn manager fee if applicable and subtract from the earner's rewards
    // If the earn manager is not active, then no fee is taken
    let fee = if ctx.accounts.earn_manager_account.fee_bps > 0
        && ctx.accounts.earn_manager_account.is_active
    {
        // Fees are rounded down in favor of the user
        let fee = (rewards * ctx.accounts.earn_manager_account.fee_bps) / ONE_HUNDRED_PERCENT;

        if fee > 0 {
            mint_tokens(
                &ctx.accounts.earn_manager_token_account, // to
                fee,                                      // amount
                &ctx.accounts.ext_mint,                   // mint
                &ctx.accounts.ext_mint_authority,         // mint authority
                mint_authority_seeds,                     // mint authority seeds
                &ctx.accounts.token_2022,                 // token program
            )?;

            // Return the fee to reduce the rewards by
            fee
        } else {
            0u64
        }
    } else {
        0u64
    };
>>>>>>> 34e35ac1

    rewards -= fee;

    // Mint the tokens to the user's token aaccount
    mint_tokens(
        &ctx.accounts.user_token_account, // to
        rewards,                          // amount
        &ctx.accounts.ext_mint,           // mint
        &ctx.accounts.ext_mint_authority, // authority
        mint_authority_seeds,             // authority seeds
        &ctx.accounts.token_2022,         // token program
    )?;

    emit!(RewardsClaim {
        token_account: ctx.accounts.earner_account.user_token_account,
        recipient_token_account: ctx.accounts.user_token_account.key(),
        amount: rewards,
        fee,
        ts: ctx.accounts.earner_account.last_claim_timestamp,
        index: ctx.accounts.earner_account.last_claim_index,
    });

    Ok(())
<<<<<<< HEAD
}

fn handle_fee(
    ctx: &Context<ClaimFor>,
    rewards: u64,
    mint_authority_seeds: &[&[&[u8]]],
) -> Result<u64> {
    // Calculate the earn manager fee if applicable and subtract from the earner's rewards
    // If the earn manager doesn't charge a fee or is not active, then no fee is taken
    if ctx.accounts.earn_manager_account.fee_bps == 0
        || !ctx.accounts.earn_manager_account.is_active
    {
        return Ok(0);
    }

    // If the earn manager token account is not initialized, then no fee is taken
    if ctx.accounts.earn_manager_token_account.owner != &Token2022::id()
        || ctx.accounts.earn_manager_token_account.lamports() == 0
    {
        return Ok(0);
    }

    // Fees are rounded down in favor of the user
    let fee = (rewards * ctx.accounts.earn_manager_account.fee_bps) / ONE_HUNDRED_PERCENT;

    // Return early if the fee rounds to zero
    if fee == 0 {
        return Ok(0);
    }

    // mint tokens to the earn manager token account
    // we don't use the helper function due to lifetime issues
    let mint_options = MintTo {
        mint: ctx.accounts.ext_mint.to_account_info(),
        to: ctx.accounts.earn_manager_token_account.clone(),
        authority: ctx.accounts.ext_mint_authority.clone(),
    };

    let cpi_context = CpiContext::new_with_signer(
        ctx.accounts.token_2022.to_account_info(),
        mint_options,
        mint_authority_seeds,
    );

    mint_to(cpi_context, fee)?;

    Ok(fee)
}

#[event]
pub struct RewardsClaim {
    pub token_account: Pubkey,
    pub recipient_token_account: Pubkey,
    pub amount: u64,
    pub fee: u64,
    pub ts: u64,
    pub index: u64,
=======
>>>>>>> 34e35ac1
}<|MERGE_RESOLUTION|>--- conflicted
+++ resolved
@@ -2,12 +2,8 @@
 
 // external dependencies
 use anchor_lang::prelude::*;
-<<<<<<< HEAD
 use anchor_spl::token_interface::{mint_to, Mint, MintTo, Token2022, TokenAccount};
-=======
-use anchor_spl::token_interface::{Mint, Token2022, TokenAccount};
 use earn::instructions::claim_for::RewardsClaim;
->>>>>>> 34e35ac1
 
 // local dependencies
 use crate::{
@@ -128,38 +124,9 @@
         &[ctx.accounts.global_account.ext_mint_authority_bump],
     ]];
 
-<<<<<<< HEAD
     // Calculate and send the earn manager fee if applicable
     // Then, subtract from the earner's rewards
     let fee = handle_fee(&ctx, rewards, mint_authority_seeds)?;
-=======
-    // Calculate the earn manager fee if applicable and subtract from the earner's rewards
-    // If the earn manager is not active, then no fee is taken
-    let fee = if ctx.accounts.earn_manager_account.fee_bps > 0
-        && ctx.accounts.earn_manager_account.is_active
-    {
-        // Fees are rounded down in favor of the user
-        let fee = (rewards * ctx.accounts.earn_manager_account.fee_bps) / ONE_HUNDRED_PERCENT;
-
-        if fee > 0 {
-            mint_tokens(
-                &ctx.accounts.earn_manager_token_account, // to
-                fee,                                      // amount
-                &ctx.accounts.ext_mint,                   // mint
-                &ctx.accounts.ext_mint_authority,         // mint authority
-                mint_authority_seeds,                     // mint authority seeds
-                &ctx.accounts.token_2022,                 // token program
-            )?;
-
-            // Return the fee to reduce the rewards by
-            fee
-        } else {
-            0u64
-        }
-    } else {
-        0u64
-    };
->>>>>>> 34e35ac1
 
     rewards -= fee;
 
@@ -183,7 +150,6 @@
     });
 
     Ok(())
-<<<<<<< HEAD
 }
 
 fn handle_fee(
@@ -241,6 +207,4 @@
     pub fee: u64,
     pub ts: u64,
     pub index: u64,
-=======
->>>>>>> 34e35ac1
 }