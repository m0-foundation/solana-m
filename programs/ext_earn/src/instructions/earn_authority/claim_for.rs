--- conflicted
+++ resolved
@@ -2,12 +2,8 @@
 
 // external dependencies
 use anchor_lang::prelude::*;
-<<<<<<< HEAD
-use anchor_spl::token_interface::{Mint, Token2022, TokenAccount};
+use anchor_spl::token_interface::{mint_to, Mint, MintTo, Token2022, TokenAccount};
 use earn::instructions::claim_for::RewardsClaim;
-=======
-use anchor_spl::token_interface::{mint_to, Mint, MintTo, Token2022, TokenAccount};
->>>>>>> fc5d311b
 
 // local dependencies
 use crate::{
@@ -128,7 +124,6 @@
         &[ctx.accounts.global_account.ext_mint_authority_bump],
     ]];
 
-<<<<<<< HEAD
     // Calculate the earn manager fee if applicable and subtract from the earner's rewards
     // If the earn manager is not active, then no fee is taken
     let fee = if ctx.accounts.earn_manager_account.fee_bps > 0
@@ -155,11 +150,6 @@
     } else {
         0u64
     };
-=======
-    // Calculate and send the earn manager fee if applicable
-    // Then, subtract from the earner's rewards
-    let fee = handle_fee(&ctx, rewards, mint_authority_seeds)?;
->>>>>>> fc5d311b
 
     rewards -= fee;
 
@@ -183,8 +173,6 @@
     });
 
     Ok(())
-<<<<<<< HEAD
-=======
 }
 
 fn handle_fee(
@@ -242,5 +230,4 @@
     pub fee: u64,
     pub ts: u64,
     pub index: u64,
->>>>>>> fc5d311b
 }