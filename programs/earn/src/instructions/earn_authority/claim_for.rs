--- conflicted
+++ resolved
@@ -42,14 +42,7 @@
 
     #[account(
         mut,
-<<<<<<< HEAD
-        address = match earner_account.recipient_token_account {
-            Some(token_account) => token_account,
-            _ => earner_account.user_token_account,
-        },
-=======
         address = earner_account.user_token_account
->>>>>>> 2d8e2af7
     )]
     pub user_token_account: InterfaceAccount<'info, TokenAccount>,
 
