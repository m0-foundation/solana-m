--- conflicted
+++ resolved
@@ -72,7 +72,6 @@
 
     // Calculate the new max yield using the max supply (which has been updated on each call to this function
     // We cast to a u128 for the multiplcation to avoid potential overflows
-<<<<<<< HEAD
 
     // Some max yield can be leftover from the previous period if yield was not claimed for some users. We
     // need to compound yield on the leftover amount for the next cycle.
@@ -83,15 +82,12 @@
         .accounts
         .global_account
         .max_yield
-        .checked_sub(ctx.accounts.global_account.distributed)
+        .checked_sub(global.distributed)
         .unwrap();
 
-    let mut period_max: u64 = (ctx.accounts.global_account.max_supply as u128)
+    let mut period_max: u64 = (global.max_supply as u128)
         .checked_add(leftover as u128)
         .unwrap()
-=======
-    let mut period_max: u64 = (global.max_supply as u128)
->>>>>>> 565ce62c
         .checked_mul(new_index.into())
         .unwrap()
         .checked_div(global.index.into())
@@ -99,32 +95,15 @@
         .try_into()
         .unwrap();
 
-<<<<<<< HEAD
-    period_max = period_max - ctx.accounts.global_account.max_supply - leftover; // can't underflow because new_index > ctx.accounts.global.index
-=======
-    period_max -= global.max_supply; // can't underflow because new_index > ctx.accounts.global.index
->>>>>>> 565ce62c
+    period_max = period_max - global.max_supply - leftover; // can't underflow because new_index > ctx.accounts.global.index
 
     // Update the global state
     global.index = new_index;
     global.timestamp = current_timestamp;
     global.max_supply = current_supply; // we set this to the current supply regardless of whether it is larger since we are starting a new cycle
 
-<<<<<<< HEAD
     // The new max yield is the leftover amount combined with the period max
-    ctx.accounts.global_account.max_yield = leftover.checked_add(period_max).unwrap();
-=======
-    // Some max yield can be leftover from the previous period if yield was not claimed for some users.
-    // To get the max yield for the next claim cycle, we take the difference between the current max yield
-    // and what was distributed to get the leftover amount. Then, we add the new potential max yield to be
-    // sent out.
-    global.max_yield = global
-        .max_yield
-        .checked_sub(global.distributed)
-        .unwrap() // can probably remove the checked sub since distributed can't be greater than max yield
-        .checked_add(period_max)
-        .unwrap();
->>>>>>> 565ce62c
+    global.max_yield = leftover.checked_add(period_max).unwrap();
 
     global.distributed = 0;
     global.claim_complete = false;
