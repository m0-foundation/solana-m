// earn/instructions/portal/propagate_index.rs

// external depenencies
use anchor_lang::prelude::*;
use anchor_spl::token_interface::Mint;

// local dependencies
use common::constants::MINT;
use crate::{
    errors::EarnError,
    constants::{PORTAL_SIGNER, REWARDS_SCALE},
    state::{Global, GLOBAL_SEED},
};

#[derive(Accounts)]
pub struct PropagateIndex<'info> {
    pub signer: Signer<'info>,

    #[account(
        mut,
        seeds = [GLOBAL_SEED],
        bump,
    )]
    pub global: Account<'info, Global>,

    #[account(
        address = MINT,
    )]
    pub mint: InterfaceAccount<'info, Mint>,
}

pub fn handler(
    ctx: Context<PropagateIndex>, 
    new_index: u64,
    earner_merkle_root: [u8; 32],
    earn_manager_merkle_root: [u8; 32]
) -> Result<()> {
    // Validate that the signer is the Portal's PDA
    if ctx.accounts.signer.key() != PORTAL_SIGNER {
        return err!(EarnError::NotAuthorized);
    }

    // Cache the current supply of the M token
    let current_supply = ctx.accounts.mint.supply;

    // Check if the previous claim cycle is complete AND the cooldown period has passed
    // If not, update the max_supply, if needed, and return
    let current_timestamp: u64 = Clock::get()?.unix_timestamp.try_into().unwrap();
    if !ctx.accounts.global.claim_complete || current_timestamp < 
        ctx.accounts.global.timestamp + ctx.accounts.global.claim_cooldown {
        if current_supply > ctx.accounts.global.max_supply {
            ctx.accounts.global.max_supply = current_supply;
        }
        // Update the Merkle roots even if we're not starting a new cycle
        ctx.accounts.global.earner_merkle_root = earner_merkle_root;
        ctx.accounts.global.earn_manager_merkle_root = earn_manager_merkle_root;
        return Ok(());
    }
    
    // Calculate the rewards per token between the previous and new index
    let rewards_per_token: u128 = REWARDS_SCALE
        .checked_mul(new_index.into()).unwrap()
        .checked_div(ctx.accounts.global.index.into()).unwrap();

    // Calculate the new max yield using the max supply (which has been updated on each call to this function)
    let max_yield: u64 = rewards_per_token
        .checked_mul(ctx.accounts.global.max_supply.into()).unwrap()
        .checked_div(REWARDS_SCALE).unwrap()
        .try_into().unwrap();

    // Update the global state
<<<<<<< HEAD
    let global = &mut ctx.accounts.global;
    global.index = new_index;
    global.timestamp = current_timestamp;
    global.rewards_per_token = rewards_per_token;
    global.max_supply = current_supply; // we set this to the current supply regardless of whether it is larger since we are starting a new cycle
    global.max_yield = max_yield;
    global.distributed = 0;
    global.claim_complete = false;
=======
    ctx.accounts.global.index = new_index;
    ctx.accounts.global.timestamp = current_timestamp;
    ctx.accounts.global.rewards_per_token = rewards_per_token;
    ctx.accounts.global.max_supply = current_supply; // we set this to the current supply regardless of whether it is larger since we are starting a new cycle
    ctx.accounts.global.max_yield = max_yield;
    ctx.accounts.global.distributed = 0;
    ctx.accounts.global.claim_complete = false;
    ctx.accounts.global.earner_merkle_root = earner_merkle_root;
    ctx.accounts.global.earn_manager_merkle_root = earn_manager_merkle_root;
>>>>>>> 753593af

    Ok(())
}<|MERGE_RESOLUTION|>--- conflicted
+++ resolved
@@ -69,16 +69,6 @@
         .try_into().unwrap();
 
     // Update the global state
-<<<<<<< HEAD
-    let global = &mut ctx.accounts.global;
-    global.index = new_index;
-    global.timestamp = current_timestamp;
-    global.rewards_per_token = rewards_per_token;
-    global.max_supply = current_supply; // we set this to the current supply regardless of whether it is larger since we are starting a new cycle
-    global.max_yield = max_yield;
-    global.distributed = 0;
-    global.claim_complete = false;
-=======
     ctx.accounts.global.index = new_index;
     ctx.accounts.global.timestamp = current_timestamp;
     ctx.accounts.global.rewards_per_token = rewards_per_token;
@@ -88,7 +78,6 @@
     ctx.accounts.global.claim_complete = false;
     ctx.accounts.global.earner_merkle_root = earner_merkle_root;
     ctx.accounts.global.earn_manager_merkle_root = earn_manager_merkle_root;
->>>>>>> 753593af
 
     Ok(())
 }