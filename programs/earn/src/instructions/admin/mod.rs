// earn/instructions/admin/mod.rs

use anchor_lang::prelude::*;

pub mod initialize;
pub mod set_claim_cooldown;
pub mod set_earn_authority;

pub use initialize::Initialize;
pub(crate) use initialize::__client_accounts_initialize;
<<<<<<< HEAD
pub use set_claim_cooldown::SetClaimCooldown;
pub(crate) use set_claim_cooldown::__client_accounts_set_claim_cooldown;
pub use set_earn_authority::SetEarnAuthority;
pub(crate) use set_earn_authority::__client_accounts_set_earn_authority;
=======

use crate::{
    errors::EarnError,
    state::{Global, GLOBAL_SEED},
};
>>>>>>> fc5d311b

cfg_if::cfg_if! {
    if #[cfg(feature = "cpi")] {
        pub(crate) use initialize::__cpi_client_accounts_initialize;
    }
}

#[derive(Accounts)]
pub struct AdminAction<'info> {
    pub admin: Signer<'info>,

    #[account(
        mut,
        seeds = [GLOBAL_SEED],
        has_one = admin @ EarnError::NotAuthorized,
        bump = global_account.bump,
    )]
    pub global_account: Account<'info, Global>,
}<|MERGE_RESOLUTION|>--- conflicted
+++ resolved
@@ -8,18 +8,11 @@
 
 pub use initialize::Initialize;
 pub(crate) use initialize::__client_accounts_initialize;
-<<<<<<< HEAD
-pub use set_claim_cooldown::SetClaimCooldown;
-pub(crate) use set_claim_cooldown::__client_accounts_set_claim_cooldown;
-pub use set_earn_authority::SetEarnAuthority;
-pub(crate) use set_earn_authority::__client_accounts_set_earn_authority;
-=======
 
 use crate::{
     errors::EarnError,
     state::{Global, GLOBAL_SEED},
 };
->>>>>>> fc5d311b
 
 cfg_if::cfg_if! {
     if #[cfg(feature = "cpi")] {
